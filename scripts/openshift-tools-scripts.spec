Summary:       OpenShift Tools Scripts
Name:          openshift-tools-scripts
<<<<<<< HEAD
Version:       0.0.119
=======
Version:       0.0.120
>>>>>>> afc7f1a7
Release:       1%{?dist}
License:       ASL 2.0
URL:           https://github.com/openshift/openshift-tools
Source0:       %{name}-%{version}.tar.gz
BuildArch:     noarch

%description
OpenShift Tools Scripts

%prep
%setup -q

%build

%install

# openshift-tools-scripts-monitoring install
mkdir -p %{buildroot}/usr/bin
cp -p monitoring/ops-zagg-client.py %{buildroot}/usr/bin/ops-zagg-client
cp -p monitoring/ops-zagg-pcp-client.py %{buildroot}/usr/bin/ops-zagg-pcp-client
cp -p monitoring/ops-zagg-metric-processor.py %{buildroot}/usr/bin/ops-zagg-metric-processor
cp -p monitoring/ops-zagg-heartbeat-processor.py %{buildroot}/usr/bin/ops-zagg-heartbeat-processor
cp -p monitoring/ops-zagg-heartbeater.py %{buildroot}/usr/bin/ops-zagg-heartbeater
cp -p monitoring/cron-send-process-count.sh %{buildroot}/usr/bin/cron-send-process-count
cp -p monitoring/cron-send-filesystem-metrics.py %{buildroot}/usr/bin/cron-send-filesystem-metrics
cp -p monitoring/cron-send-pcp-sampled-metrics.py %{buildroot}/usr/bin/cron-send-pcp-sampled-metrics
cp -p monitoring/ops-runner.py %{buildroot}/usr/bin/ops-runner
cp -p monitoring/cron-event-watcher.py %{buildroot}/usr/bin/cron-event-watcher
cp -p monitoring/cron-send-ovs-status.py %{buildroot}/usr/bin/cron-send-ovs-status
cp -p monitoring/cron-send-pcp-ping.sh %{buildroot}/usr/bin/cron-send-pcp-ping
cp -p monitoring/cron-send-etcd-status.py %{buildroot}/usr/bin/cron-send-etcd-status
cp -p monitoring/cron-send-disk-metrics.py %{buildroot}/usr/bin/cron-send-disk-metrics
cp -p monitoring/cron-send-network-metrics.py %{buildroot}/usr/bin/cron-send-network-metrics
cp -p monitoring/cron-send-s3-metrics.py %{buildroot}/usr/bin/cron-send-s3-metrics
cp -p monitoring/cron-send-os-master-metrics.py %{buildroot}/usr/bin/cron-send-os-master-metrics
cp -p monitoring/cron-send-docker-metrics.py %{buildroot}/usr/bin/cron-send-docker-metrics
cp -p monitoring/cron-send-docker-metrics.py %{buildroot}/usr/bin/cron-send-docker-timer
cp -p monitoring/cron-send-docker-dns-resolution.py %{buildroot}/usr/bin/cron-send-docker-dns-resolution
cp -p monitoring/cron-send-docker-existing-dns-resolution.py %{buildroot}/usr/bin/cron-send-docker-existing-dns-resolution
cp -p monitoring/cron-send-registry-checks.py %{buildroot}/usr/bin/cron-send-registry-checks
cp -p monitoring/ops-zbx-event-processor.py %{buildroot}/usr/bin/ops-zbx-event-processor
cp -p monitoring/cron-send-os-skydns-checks.py %{buildroot}/usr/bin/cron-send-os-skydns-checks
cp -p monitoring/cron-send-os-dnsmasq-checks.py %{buildroot}/usr/bin/cron-send-os-dnsmasq-checks
cp -p monitoring/cron-fix-ovs-rules.py %{buildroot}/usr/bin/cron-fix-ovs-rules
cp -p monitoring/cron-send-create-app.py %{buildroot}/usr/bin/cron-send-create-app
cp -p monitoring/cron-openshift-pruner.py %{buildroot}/usr/bin/cron-openshift-pruner
cp -p remote-heal/remote-healer.py %{buildroot}/usr/bin/remote-healer
cp -p cloud/aws/ops-ec2-copy-ami-to-all-regions.py %{buildroot}/usr/bin/ops-ec2-copy-ami-to-all-regions
cp -p cloud/aws/ops-ec2-snapshot-ebs-volumes.py %{buildroot}/usr/bin/ops-ec2-snapshot-ebs-volumes
cp -p cloud/aws/ops-ec2-trim-ebs-snapshots.py %{buildroot}/usr/bin/ops-ec2-trim-ebs-snapshots
cp -p cloud/aws/ops-ec2-add-snapshot-tag-to-ebs-volumes.py %{buildroot}/usr/bin/ops-ec2-add-snapshot-tag-to-ebs-volumes
cp -p monitoring/cron-send-cluster-capacity.py %{buildroot}/usr/bin/cron-send-cluster-capacity
cp -p monitoring/cron-send-connection-count.py %{buildroot}/usr/bin/cron-send-connection-count
cp -p monitoring/cron-send-cpu-mem-stats.py %{buildroot}/usr/bin/cron-send-cpu-mem-stats

mkdir -p %{buildroot}/etc/openshift_tools
cp -p monitoring/zagg_client.yaml.example %{buildroot}/etc/openshift_tools/zagg_client.yaml
cp -p monitoring/zagg_server.yaml.example %{buildroot}/etc/openshift_tools/zagg_server.yaml
cp -p remote-heal/remote_healer.conf.example %{buildroot}/etc/openshift_tools/remote_healer.conf

mkdir -p %{buildroot}/var/run/zagg/data

# openshift-tools-scripts-inventory-clients install
mkdir -p %{buildroot}%{_bindir}
mkdir -p %{buildroot}/etc/bash_completion.d
mkdir -p %{buildroot}/etc/openshift_tools
cp -p inventory-clients/{ohi,opscp,opssh,oscp,ossh} %{buildroot}%{_bindir}
cp -p inventory-clients/ossh_bash_completion %{buildroot}/etc/bash_completion.d
cp -p inventory-clients/openshift_tools.conf.example %{buildroot}/etc/openshift_tools/openshift_tools.conf

# ----------------------------------------------------------------------------------
# openshift-tools-scripts-inventory-clients subpackage
# ----------------------------------------------------------------------------------
%package inventory-clients
Summary:       OpenShift Tools Inventory Clients
Requires:      python2,python-openshift-tools-inventory-clients
BuildArch:     noarch

%description inventory-clients
OpenShift Tools Clients for interacting with hosts/inventory

%files inventory-clients
%{_bindir}/ohi
%{_bindir}/opscp
%{_bindir}/opssh
%{_bindir}/oscp
%{_bindir}/ossh
/etc/bash_completion.d/*
%config(noreplace)/etc/openshift_tools/openshift_tools.conf

# ----------------------------------------------------------------------------------
# openshift-tools-scripts-monitoring-remoteheal subpackage
# ----------------------------------------------------------------------------------
%package monitoring-remoteheal
Summary:       OpenShift Tools Monitoring Remote Heal Scripts
Requires:      python2,openshift-tools-scripts-inventory-clients
BuildArch:     noarch

%description monitoring-remoteheal
OpenShift Tools Monitoring Remoteheal Scripts

%files monitoring-remoteheal
/usr/bin/remote-healer
%config(noreplace)/etc/openshift_tools/remote_healer.conf

# ----------------------------------------------------------------------------------
# openshift-tools-scripts-monitoring-autoheal subpackage
# ----------------------------------------------------------------------------------
%package monitoring-autoheal
Summary:       OpenShift Tools Monitoring Autoheal Scripts
Requires:      python2,python-openshift-tools-monitoring-zagg,openvswitch
BuildArch:     noarch

%description monitoring-autoheal
OpenShift Tools Monitoring Autoheal Scripts

%files monitoring-autoheal
/usr/bin/cron-fix-ovs-rules

# ----------------------------------------------------------------------------------
# openshift-tools-scripts-monitoring-pcp subpackage
# ----------------------------------------------------------------------------------
%package monitoring-pcp
Summary:       OpenShift Tools PCP Monitoring Scripts
Requires:      python2,openshift-tools-scripts-monitoring-zagg-client,python-openshift-tools-monitoring-zagg,python-openshift-tools-monitoring-pcp,python-docker-py
BuildRequires: python2-devel
BuildArch:     noarch

%description monitoring-pcp
OpenShift Tools PCP Monitoring Scripts

%files monitoring-pcp
/usr/bin/cron-send-filesystem-metrics
/usr/bin/cron-send-pcp-sampled-metrics
/usr/bin/cron-send-pcp-ping
/usr/bin/cron-send-disk-metrics
/usr/bin/cron-send-network-metrics
/usr/bin/ops-zagg-pcp-client


# ----------------------------------------------------------------------------------
# openshift-tools-scripts-monitoring-docker subpackage
# ----------------------------------------------------------------------------------
%package monitoring-docker
Summary:       OpenShift Tools Docker Monitoring Scripts
Requires:      python2,python-openshift-tools-monitoring-zagg,python-openshift-tools-monitoring-docker,python-docker-py
BuildRequires: python2-devel
BuildArch:     noarch

%description monitoring-docker
OpenShift Tools Docker Monitoring Scripts

%files monitoring-docker
/usr/bin/cron-send-docker-metrics
/usr/bin/cron-send-docker-timer
/usr/bin/cron-send-docker-dns-resolution
/usr/bin/cron-send-docker-existing-dns-resolution


# ----------------------------------------------------------------------------------
# openshift-tools-scripts-monitoring-zagg-client subpackage
# ----------------------------------------------------------------------------------
%package monitoring-zagg-client
Summary:       OpenShift Tools Zagg Client Monitoring Scripts
Requires:      python2,python-openshift-tools-monitoring-zagg
BuildRequires: python2-devel
BuildArch:     noarch

%description monitoring-zagg-client
OpenShift Tools Zagg Client Monitoring Scripts

%files monitoring-zagg-client
/usr/bin/cron-send-process-count
/usr/bin/ops-runner
/usr/bin/ops-zagg-client
%config(noreplace)/etc/openshift_tools/zagg_client.yaml


# ----------------------------------------------------------------------------------
# openshift-tools-scripts-monitoring-zagg-server subpackage
# ----------------------------------------------------------------------------------
%package monitoring-zagg-server
Summary:       OpenShift Tools Zagg Server Monitoring Scripts
Requires:      python2,python-openshift-tools-monitoring-zagg,python-openshift-tools-ansible
BuildRequires: python2-devel
BuildArch:     noarch

%description monitoring-zagg-server
OpenShift Tools Zagg Server Monitoring Scripts

%files monitoring-zagg-server
/usr/bin/ops-zagg-metric-processor
/usr/bin/ops-zagg-heartbeat-processor
/usr/bin/ops-zagg-heartbeater
/var/run/zagg/data
%config(noreplace)/etc/openshift_tools/zagg_server.yaml


# ----------------------------------------------------------------------------------
# openshift-tools-scripts-monitoring-aws subpackage
# ----------------------------------------------------------------------------------
%package monitoring-aws
Summary:       OpenShift Tools AWS Monitoring Scripts
Requires:      python2,python-openshift-tools-monitoring-aws,python-openshift-tools-monitoring-openshift,python-openshift-tools-monitoring-zagg
BuildRequires: python2-devel
BuildArch:     noarch

%description monitoring-aws
OpenShift Tools AWS Monitoring Scripts

%files monitoring-aws
/usr/bin/cron-send-s3-metrics


# ----------------------------------------------------------------------------------
# openshift-tools-scripts-monitoring-openshift subpackage
# ----------------------------------------------------------------------------------
%package monitoring-openshift
Summary:       OpenShift Tools Openshift Product Scripts
Requires:      python2,python-openshift-tools,python-openshift-tools-monitoring-openshift,python-openshift-tools-monitoring-zagg,openvswitch,python-dns
BuildRequires: python2-devel
BuildArch:     noarch

%description monitoring-openshift
OpenShift Tools Openshift Product Scripts

%files monitoring-openshift
%defattr(755,root,root)
/usr/bin/cron-event-watcher
/usr/bin/cron-send-ovs-status
/usr/bin/cron-send-etcd-status
/usr/bin/cron-send-os-master-metrics
/usr/bin/cron-send-create-app
/usr/bin/cron-send-os-dnsmasq-checks
/usr/bin/cron-send-os-skydns-checks
/usr/bin/cron-send-registry-checks
/usr/bin/cron-openshift-pruner
/usr/bin/cron-send-cluster-capacity
/usr/bin/cron-send-connection-count
/usr/bin/cron-send-cpu-mem-stats


# ----------------------------------------------------------------------------------
# openshift-tools-scripts-monitoring-zabbix-heal subpackage
# ----------------------------------------------------------------------------------
%package monitoring-zabbix-heal
Summary:       OpenShift Tools Zabbix Auto Heal Scripts
Requires:      python2
BuildRequires: python2-devel
BuildArch:     noarch

%description monitoring-zabbix-heal
OpenShift Tools Zabbix Auto Heal Scripts

%files monitoring-zabbix-heal
/usr/bin/ops-zbx-event-processor

# ----------------------------------------------------------------------------------
# openshift-tools-scripts-cloud-aws subpackage
# ----------------------------------------------------------------------------------
%package cloud-aws
Summary:       OpenShift Tools Cloud tools
Requires:      python2,python-openshift-tools-cloud-aws
BuildRequires: python2-devel
BuildArch:     noarch

%description cloud-aws
OpenShift Tools AWS specific scripts

%files cloud-aws
/usr/bin/ops-ec2-copy-ami-to-all-regions
/usr/bin/ops-ec2-snapshot-ebs-volumes
/usr/bin/ops-ec2-trim-ebs-snapshots
/usr/bin/ops-ec2-add-snapshot-tag-to-ebs-volumes



%changelog
<<<<<<< HEAD
* Wed Jul 20 2016 shpurk <bshpurke@redhat.com> 0.0.119-1
=======
* Mon Jul 25 2016 Joel Diaz <jdiaz@redhat.com> 0.0.120-1
- add synthetic cluster-wide host support to ops-zagg-client (jdiaz@redhat.com)
- moving everything from dynamic keys to static zabbix items
  (ihorvath@redhat.com)
- Moved unncecesary output to only display on verbose mode
  (bshpurke@redhat.com)
- Improved nodes_not_schedulable check Check avoids master nodes Reincluded
  zabbix trigger for check (bshpurke@redhat.com)
- etcd metrics with dynamic items in zabbix (ihorvath@redhat.com)

* Mon Jul 25 2016 Joel Diaz <jdiaz@redhat.com>
- add synthetic cluster-wide host support to ops-zagg-client (jdiaz@redhat.com)
>>>>>>> afc7f1a7
- moving everything from dynamic keys to static zabbix items
  (ihorvath@redhat.com)
- Moved unncecesary output to only display on verbose mode
  (bshpurke@redhat.com)
- Improved nodes_not_schedulable check Check avoids master nodes Reincluded
  zabbix trigger for check (bshpurke@redhat.com)
- etcd metrics with dynamic items in zabbix (ihorvath@redhat.com)

* Tue Jul 19 2016 Joel Diaz <jdiaz@redhat.com> 0.0.118-1
- add --timeout to ops-runner and a dynamic item to hold these items
  (jdiaz@redhat.com)
- better readability, same refactor for oadm (sten@redhat.com)
- refactor to use subprocess.communicate(), capture all pod logs in the project
  on failure (sten@redhat.com)
- return all pod logs (sten@redhat.com)
- add --list-cluster to ohi (sten@redhat.com)

* Thu Jul 07 2016 Russell Harrison <rharriso@redhat.com> 0.0.117-1
- Removed unused sys import (rharriso@redhat.com)
- Remove rev bump (rharriso@redhat.com)
- Add basic dnsmasq monitoring template and cron configuration
  (rharriso@redhat.com)

* Thu Jul 07 2016 Joel Diaz <jdiaz@redhat.com> 0.0.116-1
- add new cluster-wide calculations 1) cluster-wide max allocatable memory (for
  compute nodes) 2) cluster-wide max cpu (for compute nodes) in milicores 3)
  cluster-wide cpu units scheduled across compute nodes (total in milicores and
  percentage) 4) cluster-wide cpu unscheduled resources across compute nodes
  (total in milicores and percentage) 5) cluster-wide mem scheduled across
  compute nodes (total in bytes and percentage) 6) cluster-wide mem unscheduled
  resources across compute nodes (total in bytes and percentage) 7) cluster-
  wide cpu and memory oversubscription (using cpu/mem limits on running pods)
  (jdiaz@redhat.com)

* Wed Jul 06 2016 Joel Diaz <jdiaz@redhat.com> 0.0.115-1
- Illiminated unnecessary for loop (benpack101@gmail.com)
- Fixed pylint issues (benpack101@gmail.com)
- Added check for nodes without labels (bshpurke@redhat.com)
- send integers to zabbix (that's what it expects) (jdiaz@redhat.com)

* Wed Jul 06 2016 Ivan Horvath <ihorvath@redhat.com> 0.0.114-1
- adding cpu and memory per process monitoring (ihorvath@redhat.com)
- adding new cpu/mem percentage monitoring script (ihorvath@redhat.com)
- adding cpu and memory per process monitoring (ihorvath@redhat.com)
- adding new cpu/mem percentage monitoring script (ihorvath@redhat.com)
- add event watching script to RPM (jdiaz@redhat.com)

* Tue Jul 05 2016 Sten Turpin <sten@redhat.com> 0.0.113-1
- added debug info for nodes not ready check (sten@redhat.com)
- Making refresh-cache work in oscp ossh. (kwoodson@redhat.com)
- report average cpu and memory allocations for compute nodes across the
  cluster (jdiaz@redhat.com)
- add flock without erroring on lock already acquired (jdiaz@redhat.com)
- openshift event watcher/reporter (jdiaz@redhat.com)

* Fri Jun 24 2016 Zhiming Zhang <zhizhang@redhat.com> 0.0.112-1
- just in order to build new rpm (zhizhang@zhizhang-laptop-nay.redhat.com)

* Thu Jun 23 2016 Joel Diaz <jdiaz@redhat.com> 0.0.111-1
- gracefully handle nodes with no 'type' label (jdiaz@redhat.com)

* Thu Jun 23 2016 Kenny Woodson <kwoodson@redhat.com> 0.0.110-1
- deal will nodes with no running pods (jdiaz@redhat.com)
- move the script to right rpm (zhizhang@zhizhang-laptop-nay.redhat.com)

* Thu Jun 23 2016 zhiming
-

* Wed Jun 22 2016 Joel Diaz <jdiaz@redhat.com> 0.0.108-1
- catch ocassional exception on container cleanup (and retry)
  (jdiaz@redhat.com)

* Tue Jun 21 2016 Thomas Wiest <twiest@redhat.com> 0.0.107-1
- Added Name and purpose tagging to ops-ec2-add-snapshot-tag-to-ebs-volumes.py
  (twiest@redhat.com)

* Mon Jun 20 2016 Joel Diaz <jdiaz@redhat.com> 0.0.106-1
- fixed handling urlerror, added timeout (sten@redhat.com)

* Mon Jun 20 2016 Joel Diaz <jdiaz@redhat.com> 0.0.105-1
- handle case when no clusterrolebinding is defined (return code non-zero)
  (jdiaz@redhat.com)

* Fri Jun 17 2016 Ivan Horvath <ihorvath@redhat.com> 0.0.104-1
- changing the cron entries, because they were lacking the names and adding
  defattr to files section in one of the packages in the script spec file
  (ihorvath@redhat.com)

* Wed Jun 15 2016 Ivan Horvath <ihorvath@redhat.com> 0.0.103-1
- fixing typo in path inside script spec file (ihorvath@redhat.com)

* Wed Jun 15 2016 Unknown name 0.0.102-1
- Adding monitoring for existing connections on etcd and master api server
  (ihorvath@redhat.com)

* Wed Jun 08 2016 Thomas Wiest <twiest@redhat.com> 0.0.101-1
- Added ops-ec2-add-snapshot-tag-to-ebs-volumes.py (twiest@redhat.com)
- fix for the s3 docker registry (mwoodson@redhat.com)

* Thu Jun 02 2016 Sten Turpin <sten@redhat.com> 0.0.100-1
- specify known-good version of hello-openshift (sten@redhat.com)

* Wed Jun 01 2016 Sten Turpin <sten@redhat.com> 0.0.99-1
- moved app build check into cron-send-create-app

* Wed Jun 01 2016 Sten Turpin <sten@redhat.com> 0.0.98-1
- remove cron-send-build-app script (sten@redhat.com)
- added build/arbitrary app create capability to create-app check
  (sten@redhat.com)

* Wed Jun 01 2016 Joel Diaz <jdiaz@redhat.com> 0.0.97-1
- ignore non-ready nodes (jdiaz@redhat.com)

* Tue May 31 2016 Kenny Woodson <kwoodson@redhat.com> 0.0.96-1
- Fixing list functionality when oo vars are missing (kwoodson@redhat.com)
- add cpu check for process (zhizhang@zhizhang-laptop-nay.redhat.com)

* Tue May 31 2016 Kenny Woodson <kwoodson@redhat.com> 0.0.95-1
-

* Fri May 27 2016 Joel Diaz <jdiaz@redhat.com> 0.0.94-1
- cluster-capacity script relies on base python-openshift-tools/conversions.py
  (jdiaz@redhat.com)
- allow capacity checks on 3.1 clusters (jdiaz@redhat.com)
- memory available and max-mem pod schedulable capacity checks plus new
  'conversions' library and necessary RPM spec updates to include capacity
  checks into monitoring-openshift.rpm (jdiaz@redhat.com)

* Tue May 24 2016 Joel Diaz <jdiaz@redhat.com> 0.0.93-1
- 'try' each pruning attempt so an earlier error doesn't stop all pruning
  (jdiaz@redhat.com)
- use oadm instead of oc as a workaround for 3.2 (sten@redhat.com)
- demo using oadm to create project (sten@redhat.com)
- 10 minutes for build, 4 minutes for deploy (sten@redhat.com)

* Thu May 19 2016 Joel Diaz <jdiaz@redhat.com> 0.0.92-1
- add build/deploy/image pruning script (jdiaz@redhat.com)

* Thu May 19 2016 Matt Woodson <mwoodson@redhat.com> 0.0.91-1
- fixed the aws s3 check (mwoodson@redhat.com)

* Wed May 18 2016 Matt Woodson <mwoodson@redhat.com> 0.0.90-1
- fixed a skydns issue (mwoodson@redhat.com)

* Wed May 18 2016 Matt Woodson <mwoodson@redhat.com> 0.0.89-1
- shortening the project name in the cron-send-build-app.py
  (mwoodson@redhat.com)

* Mon May 16 2016 Thomas Wiest <twiest@redhat.com> 0.0.88-1
- Added ops-ec2-snapshot-ebs-volumes.py and ops-ec2-trim-ebs-snapshots.py
  (twiest@redhat.com)
- added a function to prevent running outside bastion hosts (sten@redhat.com)
- fixed comments referring to the check this was based on (sten@redhat.com)
- pylint.... (sten@redhat.com)
- add kubeconfig test (sten@redhat.com)
- a little cleanup as suggested by mwoodson (sten@redhat.com)
- fixed pylint errors (sten@redhat.com)
- script to generate + request signing of certs (sten@redhat.com)
- renamed build-local-setup.sh to build-local-setup-centos7.sh and fixed it to
  work with our latest way to build. Also fixed the
  local_development_monitoring.adoc to be in line with our current way of
  developing. (twiest@redhat.com)

* Fri Apr 22 2016 Kenny Woodson <kwoodson@redhat.com> 0.0.87-1
- Kubeconfig fix (kwoodson@redhat.com)
- fix up references to openshift-ansible repo (jdiaz@redhat.com)

* Mon Apr 18 2016 Joel Diaz <jdiaz@redhat.com> 0.0.86-1
- chmod +x for all the executable files in scripts-inventory-clients RPM and
  pylint fixes (jdiaz@redhat.com)

* Mon Apr 18 2016 Joel Diaz <jdiaz@redhat.com> 0.0.85-1
- fix dependency name, and switch to not depend on openshift-ansible*
  (jdiaz@redhat.com)

* Mon Apr 18 2016 Joel Diaz <jdiaz@redhat.com> 0.0.84-1
- copy host/inventory tools from openshift-ansible/bin and generate equivalent
  RPMs clean up pylint (jdiaz@redhat.com)
- found + fixed a typo (sten@redhat.com)
- fixed pylint errors (sten@redhat.com)
- add pod and web service checks (sten@redhat.com)

* Thu Mar 24 2016 Unknown name 0.0.83-1
- disable line-too-long on line 384 (zhizhang@zhizhang-laptop-nay.redhat.com)
- fix pylint space (zhizhang@zhizhang-laptop-nay.redhat.com)
- fix some pylint last (zhizhang@redhat.com)
- fix some pylint 2 (zhizhang@redhat.com)
- fix some pylint (zhizhang@redhat.com)
- delete some useless code (zhizhang@redhat.com)
- fix some dynamic error (zhizhang@redhat.com)
- fix some typo (zhizhang@zhizhang-laptop-nay.redhat.com)
- fix line too long (zhizhang@zhizhang-laptop-nay.redhat.com)
- fix some pylint space problem (zhizhang@zhizhang-laptop-nay.redhat.com)
- add two item pv.capacity total and available capacity andd dynamic pv.count
  (zhizhang@zhizhang-laptop-nay.redhat.com)
- also fail if there's no ready status (sten@redhat.com)
- loop over conditions instead of checking only the first (sten@redhat.com)

* Tue Mar 15 2016 Joel Diaz <jdiaz@redhat.com> 0.0.82-1
- Adding verbosity to simple app create (kwoodson@redhat.com)

* Mon Mar 14 2016 Joel Diaz <jdiaz@redhat.com> 0.0.81-1
- zagg-server doesn't need monitoring-openshift (jdiaz@redhat.com)

* Thu Mar 03 2016 Unknown name 0.0.80-1
- add the cron-send-build-app to the list (zhizhang@zhizhang-laptop-
  nay.redhat.com)

* Thu Mar 03 2016 Unknown name 0.0.79-1
- remove some useless var (zhizhang@zhizhang-laptop-nay.redhat.com)
- fix another bug (zhizhang@zhizhang-laptop-nay.redhat.com)
- fix some faile bug (zhizhang@zhizhang-laptop-nay.redhat.com)
- fix the build time of fail (zhizhang@zhizhang-laptop-nay.redhat.com)
- add buildtime when build error (zhizhang@zhizhang-laptop-nay.redhat.com)
- remove the verbose (zhizhang@zhizhang-laptop-nay.redhat.com)
- fix some verbose (zhizhang@zhizhang-laptop-nay.redhat.com)
- fix unused i (zhizhang@zhizhang-laptop-nay.redhat.com)
- fix too-many-branch (zhizhang@zhizhang-laptop-nay.redhat.com)
- delete some space after # (zhizhang@zhizhang-laptop-nay.redhat.com)
- disable pylint=too-many-branches (zhizhang@zhizhang-laptop-nay.redhat.com)
- add more function try to solve the oo many branches (zhizhang@zhizhang-
  laptop-nay.redhat.com)
- fix the Unused variable (zhizhang@zhizhang-laptop-nay.redhat.com)
- fix Tab (zhizhang@zhizhang-laptop-nay.redhat.com)
- fix python Tab and space problem (zhizhang@zhizhang-laptop-nay.redhat.com)
- send both the app create time and build time to zabbix (zhizhang@zhizhang-
  laptop-nay.redhat.com)
- fix some bugs of checking (zhizhang@zhizhang-laptop-nay.redhat.com)
- checking app create on master with a build process (zhizhang@zhizhang-laptop-
  nay.redhat.com)

* Fri Feb 19 2016 Matt Woodson <mwoodson@redhat.com> 0.0.78-1
- changed the url to look for the api for master api check
  (mwoodson@redhat.com)
- fix up the error/exception handing path (jdiaz@redhat.com)

* Thu Feb 18 2016 Joel Diaz <jdiaz@redhat.com> 0.0.77-1
- deal with secure and non-secure registries (jdiaz@redhat.com)

* Wed Feb 17 2016 Joel Diaz <jdiaz@redhat.com> 0.0.76-1
- docker-registry health script (for master and non-master) (jdiaz@redhat.com)

* Tue Feb 16 2016 Joel Diaz <jdiaz@redhat.com> 0.0.75-1
- make sure regex matches trigger name (jdiaz@redhat.com)

* Tue Feb 16 2016 Joel Diaz <jdiaz@redhat.com> 0.0.74-1
- add step to re-run OVS report after fix is complete (jdiaz@redhat.com)

* Mon Feb 15 2016 Matt Woodson <mwoodson@redhat.com> 0.0.73-1
- pylint: ignore module name (mwoodson@redhat.com)
- changed the ec2 ami copy script name (mwoodson@redhat.com)

* Mon Feb 15 2016 Matt Woodson <mwoodson@redhat.com> 0.0.72-1
- added ec2_copy_ami_to_regions.py; added the cloud rpm (mwoodson@redhat.com)
- add ops-runner id name to logged output (jdiaz@redhat.com)

* Tue Feb 09 2016 Sten Turpin <sten@redhat.com> 0.0.71-1
- registry check now works on old + new registry, and checks all available
  registries (sten@redhat.com)

* Tue Feb 09 2016 Kenny Woodson <kwoodson@redhat.com> 0.0.70-1
- Adding file to list of file in rpm (kwoodson@redhat.com)

* Tue Feb 09 2016 Kenny Woodson <kwoodson@redhat.com> 0.0.69-1
- App create updates for multi-master (kwoodson@redhat.com)

* Mon Feb 08 2016 Joel Diaz <jdiaz@redhat.com> 0.0.68-1
- fix rename of remote-heal to remote-healer (jdiaz@redhat.com)

* Mon Feb 08 2016 Joel Diaz <jdiaz@redhat.com> 0.0.67-1
- add missing config file (jdiaz@redhat.com)

* Mon Feb 08 2016 Joel Diaz <jdiaz@redhat.com> 0.0.66-1
- fix bad variable name (jdiaz@redhat.com)

* Mon Feb 08 2016 Joel Diaz <jdiaz@redhat.com> 0.0.65-1
- add missing bits to spec (jdiaz@redhat.com)
- 2nd attempt remote healing tool (jdiaz@redhat.com)

* Thu Feb 04 2016 Sten Turpin <sten@redhat.com> 0.0.64-1
- registry no longer sends {} (sten@redhat.com)
- renamed /etc/openshift to /etc/origin (sten@redhat.com)
- new master check for hosts not ready
* Mon Feb 01 2016 Joel Diaz <jdiaz@redhat.com> 0.0.63-1
- report stray OVS rules found before and after cleanup (jdiaz@redhat.com)

* Mon Feb 01 2016 Matt Woodson <mwoodson@redhat.com> 0.0.62-1
- change master check to look for cluster api url; added master local check as
  well (mwoodson@redhat.com)

* Thu Jan 28 2016 Thomas Wiest <twiest@redhat.com> 0.0.61-1
- fixed bug in ops-runner when sending items to zabbix. (twiest@redhat.com)

* Wed Jan 27 2016 Thomas Wiest <twiest@redhat.com> 0.0.60-1
- Converted ops-runner from bash to python. (twiest@redhat.com)

* Wed Jan 27 2016 Joel Diaz <jdiaz@redhat.com> 0.0.59-1
- fix typo RPM dependency (jdiaz@redhat.com)

* Wed Jan 27 2016 Joel Diaz <jdiaz@redhat.com> 0.0.58-1
- add script (and new RPM) to detect and remove stray OVS rules/flows
  (jdiaz@redhat.com)

* Wed Jan 27 2016 Kenny Woodson <kwoodson@redhat.com> 0.0.57-1
-

* Tue Jan 26 2016 Joel Diaz <jdiaz@redhat.com> 0.0.56-1
- improve quoting of passed in arguments (jdiaz@redhat.com)

* Tue Jan 26 2016 Matt Woodson <mwoodson@redhat.com> 0.0.55-1
- fixed import dns stuff (mwoodson@redhat.com)

* Tue Jan 26 2016 Matt Woodson <mwoodson@redhat.com> 0.0.54-1
- added the skydns checks (mwoodson@redhat.com)
- Adding support for master ha checks (kwoodson@redhat.com)

* Mon Jan 25 2016 Joel Diaz <jdiaz@redhat.com> 0.0.53-1
- be more careful with mktemp and logging (fall back to logger)
  (jdiaz@redhat.com)

* Mon Jan 25 2016 Thomas Wiest <twiest@redhat.com> 0.0.52-1
- Added flock capabilities to ops-runner. (twiest@redhat.com)

* Thu Jan 21 2016 Joel Diaz <jdiaz@redhat.com> 0.0.51-1
- log non-zero exits to /var/log/ops-runner.log (jdiaz@redhat.com)

* Tue Jan 19 2016 Matt Woodson <mwoodson@redhat.com> 0.0.50-1
- separated pcp from zagg sender (mwoodson@redhat.com)

* Mon Jan 18 2016 Matt Woodson <mwoodson@redhat.com> 0.0.49-1
- removed python-openshift-tools-ansible as a dependency for ops-zagg-client
  (mwoodson@redhat.com)

* Mon Jan 18 2016 Matt Woodson <mwoodson@redhat.com> 0.0.48-1
- removed some old rpm references (mwoodson@redhat.com)

* Mon Jan 18 2016 Matt Woodson <mwoodson@redhat.com> 0.0.47-1
- sepearated openshift-tools rpms into subpackages (mwoodson@redhat.com)

* Mon Jan 11 2016 Matt Woodson <mwoodson@redhat.com> 0.0.46-1
- changed the dns resolution check's docker container to reference
  (mwoodson@redhat.com)

* Mon Jan 04 2016 Joel Diaz <jdiaz@redhat.com> 0.0.45-1
- have seen getent take up to 80 sec to complete raise timeout to allow it to
  finish (jdiaz@redhat.com)

* Thu Dec 17 2015 Joel Diaz <jdiaz@redhat.com> 0.0.44-1
- make script executable (jdiaz@redhat.com)

* Thu Dec 17 2015 Joel Diaz <jdiaz@redhat.com> 0.0.43-1
- script and cron to test DNS resolution on exising containers
  (jdiaz@redhat.com)

* Wed Dec 16 2015 Thomas Wiest <twiest@redhat.com> 0.0.42-1
- Split ops-zagg-processor.py into ops-zagg-metric-processor.py and ops-zagg-
  heartbeat-processor.py. (twiest@redhat.com)

* Wed Dec 16 2015 Joel Diaz <jdiaz@redhat.com> 0.0.41-1
- change to using oso-rhel7-zagg-client container and hit redhat.com instead of
  google.com (jdiaz@redhat.com)

* Tue Dec 15 2015 Joel Diaz <jdiaz@redhat.com> 0.0.40-1
- script to test and report DNS query results within container
  (jdiaz@redhat.com)

* Mon Dec 14 2015 Matt Woodson <mwoodson@redhat.com> 0.0.39-1
- added random sleep to heartbeats checks (mwoodson@redhat.com)
- added random sleep to ops-runner (mwoodson@redhat.com)

* Mon Dec 14 2015 Joel Diaz <jdiaz@redhat.com> 0.0.38-1
- Changed ops-zagg-processor to send metrics on the number of metrics in the
  queue, heart beats in the queue and the number of errors while processing.
  (twiest@redhat.com)
- Add script to be called from zabbix custom script actions and lay down config
  file for it during playbook run (jdiaz@redhat.com)

* Tue Dec 08 2015 Thomas Wiest <twiest@redhat.com> 0.0.37-1
- Added chunking and error handling to ops-zagg-processor for zabbix targets.
  (twiest@redhat.com)

* Fri Dec 04 2015 Matt Woodson <mwoodson@redhat.com> 0.0.36-1
- added pv counts to the master openshift api check (mwoodson@redhat.com)

* Wed Dec 02 2015 Matt Woodson <mwoodson@redhat.com> 0.0.35-1
- added docker registry cluster check (mwoodson@redhat.com)

* Fri Nov 20 2015 Matt Woodson <mwoodson@redhat.com> 0.0.34-1
- added nan check (mwoodson@redhat.com)

* Thu Nov 19 2015 Matt Woodson <mwoodson@redhat.com> 0.0.33-1
- grouped the checks and wrapped them in try/except (mwoodson@redhat.com)
- added openshift api ping check to master check script (mwoodson@redhat.com)
- added metrics to cron-send-os-master (mwoodson@redhat.com)

* Tue Nov 17 2015 Matt Woodson <mwoodson@redhat.com> 0.0.32-1
- fixed the healthz check (mwoodson@redhat.com)

* Tue Nov 17 2015 Matt Woodson <mwoodson@redhat.com> 0.0.31-1
- changed permissions, fixed a bug of master api check (mwoodson@redhat.com)

* Tue Nov 17 2015 Joel Diaz <jdiaz@redhat.com> 0.0.30-1
- Docker cron timing (jdiaz@redhat.com)

* Tue Nov 17 2015 Matt Woodson <mwoodson@redhat.com> 0.0.29-1
- removed old scripts (mwoodson@redhat.com)
- added some updated rest api; added user running pod count
  (mwoodson@redhat.com)
- updated the spec and cron jobs to run the new master api check
  (mwoodson@redhat.com)
- added the openshift rest api, updated master script (mwoodson@redhat.com)
- added master monitoring (mwoodson@redhat.com)

* Mon Nov 16 2015 Joel Diaz <jdiaz@redhat.com> 0.0.28-1
- Add scripts to report S3 bucket stats from master nodes (jdiaz@redhat.com)

* Tue Nov 10 2015 Marek Mahut <mmahut@redhat.com> 0.0.27-1
- Load the etcd port as it can be different when using external etcd
  (mmahut@redhat.com)

* Fri Nov 06 2015 Matt Woodson <mwoodson@redhat.com> 0.0.26-1
- added network checks (mwoodson@redhat.com)

* Wed Nov 04 2015 Matt Woodson <mwoodson@redhat.com> 0.0.25-1
- added %%util check to disk checker (mwoodson@redhat.com)

* Wed Nov 04 2015 Marek Mahut <mmahut@redhat.com> 0.0.24-1
- sbin/bash doesn't exist (mmahut@redhat.com)
- Make sure cron-send-project-count.sh is executable (mmahut@redhat.com)

* Tue Nov 03 2015 Matt Woodson <mwoodson@redhat.com> 0.0.23-1
- added the disk tps check (mwoodson@redhat.com)

* Tue Nov 03 2015 Marek Mahut <mmahut@redhat.com> 0.0.22-1
- Adding the cron-send-etcd-status.py tool and its dependencies
  (mmahut@redhat.com)

* Mon Nov 02 2015 Joel Diaz <jdiaz@redhat.com> 0.0.21-1
- add scripts to check and report pcp ping state. update zagg-client playbooks
  to add cron job for checking pcp ping state (jdiaz@redhat.com)

* Mon Nov 02 2015 Unknown name 0.0.20-1
-

* Fri Oct 30 2015 Unknown name 0.0.19-1
- Update cron-send-project-count.sh (gburges@redhat.com)
- Update cron-send-project-count.sh (gburges@redhat.com)
- finally done(?) (gburges@redhat.com)

* Mon Oct 12 2015 Matt Woodson <mwoodson@redhat.com> 0.0.18-1
- added pcp derived items; added debug and verbose (mwoodson@redhat.com)

* Thu Oct 08 2015 Sten Turpin <sten@redhat.com> 0.0.17-1
- make keys for data being sent match with what was defined in zabbix
  (sten@redhat.com)
- added cron-send-ovs-status script + accompanying changes (sten@redhat.com)
- added http to https redirect (sten@redhat.com)

* Thu Oct 08 2015 Thomas Wiest <twiest@redhat.com> 0.0.16-1
- Corrected the count script to properly return exit codes
  (mwhittingham@redhat.com)
- A few bug fixes (mwhittingham@redhat.com)

* Thu Oct 08 2015 Thomas Wiest <twiest@redhat.com> 0.0.15-1
- Send a count of users to Zabbix (mwhittingham@redhat.com)

* Fri Oct 02 2015 Thomas Wiest <twiest@redhat.com> 0.0.14-1
- added ops-runner. It sends the exit code of the command to zabbix.
  (twiest@redhat.com)

* Wed Sep 30 2015 Kenny Woodson <kwoodson@redhat.com> 0.0.13-1
- Adding a pcp metric sampler for cpu stats (kwoodson@redhat.com)

* Mon Sep 28 2015 Matt Woodson <mwoodson@redhat.com> 0.0.12-1
- changed underscores to hyphen (mwoodson@redhat.com)

* Fri Sep 25 2015 Matt Woodson <mwoodson@redhat.com> 0.0.11-1
- fixed the spec file (mwoodson@redhat.com)

* Fri Sep 25 2015 Matt Woodson <mwoodson@redhat.com> 0.0.10-1
- added dynamic prototype support to zagg. added the filsystem checks to use
  this (mwoodson@redhat.com)

* Thu Sep 17 2015 Thomas Wiest <twiest@redhat.com> 0.0.9-1
- added cron-send-process-count.sh and checks for openshift master and node
  processes are up. (twiest@redhat.com)

* Wed Sep 16 2015 Kenny Woodson <kwoodson@redhat.com> 0.0.8-1
- Adding SSL support for v3 monitoring (kwoodson@redhat.com)

* Tue Aug 18 2015 Matt Woodson <mwoodson@redhat.com> 0.0.7-1
- Merge pull request #20 from jgkennedy/pr (twiest@users.noreply.github.com)
- Combined the two graphs and refactored some things (jessek@redhat.com)

* Fri Jul 31 2015 Matt Woodson <mwoodson@redhat.com> 0.0.6-1
-

* Fri Jul 31 2015 Thomas Wiest <twiest@redhat.com> 0.0.5-1
- added zagg to zagg capability to ops-zagg-processor (twiest@redhat.com)

* Thu Jul 23 2015 Thomas Wiest <twiest@redhat.com> 0.0.4-1
- added ops-zagg-heartbeater.py (twiest@redhat.com)

* Wed Jul 15 2015 Thomas Wiest <twiest@redhat.com> 0.0.3-1
- added config file for ops-zagg-processor (twiest@redhat.com)

* Wed Jul 15 2015 Thomas Wiest <twiest@redhat.com> 0.0.2-1
- added python-openshift-tools-ansible sub package. (twiest@redhat.com)
- changed openshift-tools-scripts spec file to automatically include all
  monitoring scripts. (twiest@redhat.com)
- added ops-zagg-processor.py (twiest@redhat.com)
- added openshift-tools-scripts.spec (twiest@redhat.com)
* Tue Jul 07 2015 Thomas Wiest <twiest@redhat.com> 0.0.1-1
- new package built with tito<|MERGE_RESOLUTION|>--- conflicted
+++ resolved
@@ -1,10 +1,6 @@
 Summary:       OpenShift Tools Scripts
 Name:          openshift-tools-scripts
-<<<<<<< HEAD
-Version:       0.0.119
-=======
 Version:       0.0.120
->>>>>>> afc7f1a7
 Release:       1%{?dist}
 License:       ASL 2.0
 URL:           https://github.com/openshift/openshift-tools
@@ -283,9 +279,6 @@
 
 
 %changelog
-<<<<<<< HEAD
-* Wed Jul 20 2016 shpurk <bshpurke@redhat.com> 0.0.119-1
-=======
 * Mon Jul 25 2016 Joel Diaz <jdiaz@redhat.com> 0.0.120-1
 - add synthetic cluster-wide host support to ops-zagg-client (jdiaz@redhat.com)
 - moving everything from dynamic keys to static zabbix items
@@ -298,7 +291,6 @@
 
 * Mon Jul 25 2016 Joel Diaz <jdiaz@redhat.com>
 - add synthetic cluster-wide host support to ops-zagg-client (jdiaz@redhat.com)
->>>>>>> afc7f1a7
 - moving everything from dynamic keys to static zabbix items
   (ihorvath@redhat.com)
 - Moved unncecesary output to only display on verbose mode

Summary:       OpenShift Tools Scripts
Name:          openshift-tools-scripts
Version:       0.1.150
Release:       1%{?dist}
License:       ASL 2.0
URL:           https://github.com/openshift/openshift-tools
Source0:       %{name}-%{version}.tar.gz
BuildArch:     noarch

%description
OpenShift Tools Scripts

%prep
%setup -q

%build

%install

mkdir -p %{buildroot}/usr/bin
cp -p monitoring/ops-metric-client.py %{buildroot}/usr/bin/ops-metric-client
cp -p monitoring/ops-metric-pcp-client.py %{buildroot}/usr/bin/ops-metric-pcp-client
cp -p monitoring/ops-zagg-client.py %{buildroot}/usr/bin/ops-zagg-client
cp -p monitoring/ops-zagg-pcp-client.py %{buildroot}/usr/bin/ops-zagg-pcp-client
cp -p monitoring/ops-zagg-metric-processor.py %{buildroot}/usr/bin/ops-zagg-metric-processor
cp -p monitoring/ops-zagg-heartbeat-processor.py %{buildroot}/usr/bin/ops-zagg-heartbeat-processor
cp -p monitoring/ops-zagg-heartbeater.py %{buildroot}/usr/bin/ops-zagg-heartbeater
cp -p monitoring/cron-send-process-count.sh %{buildroot}/usr/bin/cron-send-process-count
cp -p monitoring/cron-send-security-updates-count.py %{buildroot}/usr/bin/cron-send-security-updates-count
cp -p monitoring/cron-send-filesystem-metrics.py %{buildroot}/usr/bin/cron-send-filesystem-metrics
cp -p monitoring/cron-send-pcp-sampled-metrics.py %{buildroot}/usr/bin/cron-send-pcp-sampled-metrics
cp -p monitoring/ops-runner.py %{buildroot}/usr/bin/ops-runner
cp -p monitoring/cron-event-watcher.py %{buildroot}/usr/bin/cron-event-watcher
cp -p monitoring/cron-send-pcp-ping.sh %{buildroot}/usr/bin/cron-send-pcp-ping
cp -p monitoring/cron-send-etcd-status.py %{buildroot}/usr/bin/cron-send-etcd-status
cp -p monitoring/cron-send-disk-metrics.py %{buildroot}/usr/bin/cron-send-disk-metrics
cp -p monitoring/cron-send-metrics-checks.py %{buildroot}/usr/bin/cron-send-metrics-checks
cp -p monitoring/cron-send-logging-checks.py %{buildroot}/usr/bin/cron-send-logging-checks
cp -p monitoring/cron-send-network-metrics.py %{buildroot}/usr/bin/cron-send-network-metrics
cp -p monitoring/cron-send-s3-metrics.py %{buildroot}/usr/bin/cron-send-s3-metrics
cp -p monitoring/cron-send-gcs-metrics.py %{buildroot}/usr/bin/cron-send-gcs-metrics
cp -p monitoring/cron-send-os-master-metrics.py %{buildroot}/usr/bin/cron-send-os-master-metrics
cp -p monitoring/cron-send-docker-metrics.py %{buildroot}/usr/bin/cron-send-docker-metrics
cp -p monitoring/cron-send-docker-timer.py %{buildroot}/usr/bin/cron-send-docker-timer
cp -p monitoring/cron-send-docker-containers-usage.py %{buildroot}/usr/bin/cron-send-docker-containers-usage
cp -p monitoring/cron-send-docker-dns-resolution.py %{buildroot}/usr/bin/cron-send-docker-dns-resolution
cp -p monitoring/cron-send-docker-existing-dns-resolution.py %{buildroot}/usr/bin/cron-send-docker-existing-dns-resolution
cp -p monitoring/cron-send-registry-checks.py %{buildroot}/usr/bin/cron-send-registry-checks
cp -p monitoring/cron-send-docker-oc-versions.py %{buildroot}/usr/bin/cron-send-docker-oc-versions
cp -p monitoring/cron-send-docker-grpc.py %{buildroot}/usr/bin/cron-send-docker-grpc
cp -p monitoring/ops-zbx-event-processor.py %{buildroot}/usr/bin/ops-zbx-event-processor
cp -p monitoring/cron-send-os-skydns-checks.py %{buildroot}/usr/bin/cron-send-os-skydns-checks
cp -p monitoring/cron-send-os-dnsmasq-checks.py %{buildroot}/usr/bin/cron-send-os-dnsmasq-checks
cp -p monitoring/cron-send-aws-instance-health.py %{buildroot}/usr/bin/cron-send-aws-instance-health
cp -p monitoring/cron-send-ec2-ebs-volumes-in-stuck-state.py %{buildroot}/usr/bin/cron-send-ec2-ebs-volumes-in-stuck-state
cp -p monitoring/cron-send-create-app.py %{buildroot}/usr/bin/cron-send-create-app
cp -p monitoring/cron-send-node-labels-status.py %{buildroot}/usr/bin/cron-send-node-labels-status
cp -p monitoring/cron-send-internal-pods-check.py %{buildroot}/usr/bin/cron-send-internal-pods-check
cp -p monitoring/cron-send-usage-pv.py %{buildroot}/usr/bin/cron-send-usage-pv
cp -p monitoring/cron-send-project-operation.py %{buildroot}/usr/bin/cron-send-project-operation
cp -p monitoring/cron-send-project-stats.py %{buildroot}/usr/bin/cron-send-project-stats
cp -p monitoring/cron-openshift-pruner.py %{buildroot}/usr/bin/cron-openshift-pruner
cp -p remote-heal/remote-healer.py %{buildroot}/usr/bin/remote-healer
cp -p remote-heal/heal_for_docker_use_too_much_memory.yml %{buildroot}/usr/bin/heal_for_docker_use_too_much_memory.yml
cp -p remote-heal/heal_for_heartbeat.yml %{buildroot}/usr/bin/heal_for_heartbeat.yml
cp -p remote-heal/heal_cleanup_rootvg-var.yml %{buildroot}/usr/bin/heal_cleanup_rootvg-var.yml
cp -p cloud/aws/ops-ec2-copy-ami-to-all-regions.py %{buildroot}/usr/bin/ops-ec2-copy-ami-to-all-regions
cp -p cloud/aws/ops-ec2-snapshot-ebs-volumes.py %{buildroot}/usr/bin/ops-ec2-snapshot-ebs-volumes
cp -p cloud/aws/ops-ec2-trim-ebs-snapshots.py %{buildroot}/usr/bin/ops-ec2-trim-ebs-snapshots
cp -p cloud/aws/ops-ec2-add-snapshot-tag-to-ebs-volumes.py %{buildroot}/usr/bin/ops-ec2-add-snapshot-tag-to-ebs-volumes
cp -p cloud/gcp/ops-gcp-add-snapshot-label-to-pd-volumes.py %{buildroot}/usr/bin/ops-gcp-add-snapshot-label-to-pd-volumes
cp -p cloud/gcp/ops-gcp-snapshot-pd-volumes.py %{buildroot}/usr/bin/ops-gcp-snapshot-pd-volumes
cp -p cloud/gcp/ops-gcp-trim-pd-snapshots.py %{buildroot}/usr/bin/ops-gcp-trim-pd-snapshots
cp -p monitoring/cron-send-cluster-capacity.py %{buildroot}/usr/bin/cron-send-cluster-capacity
cp -p monitoring/cron-send-connection-count.py %{buildroot}/usr/bin/cron-send-connection-count
cp -p monitoring/cron-send-cpu-mem-stats.py %{buildroot}/usr/bin/cron-send-cpu-mem-stats
cp -p monitoring/cron-haproxy-close-wait.py %{buildroot}/usr/bin/cron-haproxy-close-wait
cp -p monitoring/delete-stuck-projects.sh %{buildroot}/usr/bin/delete-stuck-projects
cp -p monitoring/cron-send-saml-status.py %{buildroot}/usr/bin/cron-send-saml-status
cp -p monitoring/cron-certificate-expirations.py %{buildroot}/usr/bin/cron-certificate-expirations
cp -p monitoring/cron-send-os-router-status.py %{buildroot}/usr/bin/cron-send-os-router-status
cp -p monitoring/cron-send-elb-status.py %{buildroot}/usr/bin/cron-send-elb-status
cp -p monitoring/cron-send-build-counts.py %{buildroot}/usr/bin/cron-send-build-counts
cp -p monitoring/cron-send-stuck-builds.py %{buildroot}/usr/bin/cron-send-stuck-builds
cp -p monitoring/cron-send-elb-status.py %{buildroot}/usr/bin/cron-send-elb-status
cp -p monitoring/ops-ec2-check-tags.py %{buildroot}/usr/bin/ops-ec2-check-tags
cp -p monitoring/ops-gcp-check-tags.py %{buildroot}/usr/bin/ops-gcp-check-tags
cp -p monitoring/cron-send-zabbix-too-old.py %{buildroot}/usr/bin/cron-send-zabbix-too-old
cp -p monitoring/cron-send-router-reload-time.py %{buildroot}/usr/bin/cron-send-router-reload-time
cp -p cicd/verify-cicd-operation.py %{buildroot}/usr/bin/verify-cicd-operation.py
cp -p cicd/verify-gather-logs-operations.py %{buildroot}/usr/bin/verify-gather-logs-operations.py
cp -p monitoring/cron-send-prometheus-data.py %{buildroot}/usr/bin/cron-send-prometheus-data
cp -p monitoring/cron-send-dnsmasq-check.py %{buildroot}/usr/bin/cron-send-dnsmasq-check
cp -p devaccess/devaccess_wrap.py %{buildroot}/usr/bin/devaccess_wrap
cp -p monitoring/cron-send-service-web-check.py %{buildroot}/usr/bin/cron-send-service-web-check
cp -p monitoring/cron-send-rkhunter-checks.py %{buildroot}/usr/bin/cron-send-rkhunter-checks
cp -p monitoring/cron-send-cgroup-slice-metrics.sh %{buildroot}/usr/bin/cron-send-cgroup-slice-metrics
cp -p monitoring/cron-send-url-check.py %{buildroot}/usr/bin/cron-send-url-check
cp -p monitoring/cron-send-oc-cluster-capacity.sh %{buildroot}/usr/bin/cron-send-oc-cluster-capacity

mkdir -p %{buildroot}/etc/openshift_tools
cp -p monitoring/metric_sender.yaml.example %{buildroot}/etc/openshift_tools/metric_sender.yaml
cp -p monitoring/zagg_server.yaml.example %{buildroot}/etc/openshift_tools/zagg_server.yaml
cp -p remote-heal/remote_healer.conf.example %{buildroot}/etc/openshift_tools/remote_healer.conf
cp -p devaccess/devaccess_users.yaml %{buildroot}/etc/openshift_tools/devaccess_users.yaml

mkdir -p %{buildroot}/var/run/zagg/data

# openshift-tools-scripts-inventory-clients install
mkdir -p %{buildroot}%{_bindir}
mkdir -p %{buildroot}/etc/bash_completion.d
mkdir -p %{buildroot}/etc/openshift_tools
cp -p inventory-clients/{ohi,opscp,opssh,oscp,ossh} %{buildroot}%{_bindir}
cp -p inventory-clients/ossh_bash_completion %{buildroot}/etc/bash_completion.d
cp -p inventory-clients/openshift_tools.conf.example %{buildroot}/etc/openshift_tools/openshift_tools.conf

# openshift-tools-scripts-iam-tools install
mkdir -p %{buildroot}/usr/local/bin
install -m 755 iam-tools/aws_api_key_manager.py %{buildroot}/usr/local/bin/aws_api_key_manager
install -m 755 iam-tools/change_iam_password.py %{buildroot}/usr/local/bin/change_iam_password
install -m 755 iam-tools/delete_iam_account.py %{buildroot}/usr/local/bin/delete_iam_account
install -m 755 iam-tools/check_sso_service.py %{buildroot}/usr/local/bin/check_sso_service
install -m 755 iam-tools/check_sso_http_status.py %{buildroot}/usr/local/bin/check_sso_http_status
install -m 755 iam-tools/aws_creds_check.sh %{buildroot}/usr/local/bin/aws_creds_check
mkdir -p %{buildroot}%{python_sitelib}/openshift_tools
install -m 755 iam-tools/saml_aws_creds.py %{buildroot}%{python_sitelib}/openshift_tools/
ln -sf %{python_sitelib}/openshift_tools/saml_aws_creds.py %{buildroot}/usr/local/bin/saml_aws_creds

# openshift-tools-scripts-clam-update install
mkdir -p %{buildroot}/usr/local/bin
install -m 755 clam-update/push_clam_signatures.py %{buildroot}/usr/local/bin/push_clam_signatures
install -m 755 clam-update/pull_clam_signatures.py %{buildroot}/usr/local/bin/pull_clam_signatures
install -m 755 clam-update/check_clam_update.py %{buildroot}/usr/local/bin/check_clam_update

# openshift-tools-scripts-scanpod install
mkdir -p %{buildroot}/usr/bin
mkdir -p %{buildroot}/usr/local/bin
cp -p scan/scanpod-inmem.py %{buildroot}/usr/bin/scanpod-inmem
cp -p scan/scanpod-inmem-node.py %{buildroot}/usr/bin/scanpod-inmem-node
cp -p scan/scanlog_listener.py %{buildroot}/usr/local/bin/scanlog_listener
cp -p scan/upload_scanlogs.py %{buildroot}/usr/local/bin/upload_scanlogs

# ----------------------------------------------------------------------------------
# openshift-tools-scripts-inventory-clients subpackage
# ----------------------------------------------------------------------------------
%package inventory-clients
Summary:       OpenShift Tools Inventory Clients
Requires:      python2,python-openshift-tools-inventory-clients
BuildArch:     noarch

%description inventory-clients
OpenShift Tools Clients for interacting with hosts/inventory

%files inventory-clients
%{_bindir}/ohi
%{_bindir}/opscp
%{_bindir}/opssh
%{_bindir}/oscp
%{_bindir}/ossh
/etc/bash_completion.d/*
%config(noreplace)/etc/openshift_tools/openshift_tools.conf

# ----------------------------------------------------------------------------------
# openshift-tools-scripts-monitoring-remoteheal subpackage
# ----------------------------------------------------------------------------------
%package monitoring-remoteheal
Summary:       OpenShift Tools Monitoring Remote Heal Scripts
Requires:      python2,openshift-tools-scripts-inventory-clients,openshift-ansible-roles,openshift-tools-ansible-zabbix
BuildArch:     noarch

%description monitoring-remoteheal
OpenShift Tools Monitoring Remoteheal Scripts

%files monitoring-remoteheal
/usr/bin/remote-healer
/usr/bin/heal_for_docker_use_too_much_memory.yml
/usr/bin/heal_for_heartbeat.yml
/usr/bin/heal_cleanup_rootvg-var.yml
%config(noreplace)/etc/openshift_tools/remote_healer.conf

# ----------------------------------------------------------------------------------
# openshift-tools-scripts-devaccess subpackage
# ----------------------------------------------------------------------------------
%package devaccess
Summary:       OpenShift Tools Developer Access Scripts
Requires:      python2
BuildArch:     noarch

%description devaccess
OpenShift Tools script for allowing limited remote developer access

%files devaccess
/usr/bin/devaccess_wrap
%config(noreplace)/etc/openshift_tools/devaccess_users.yaml

# ----------------------------------------------------------------------------------
# openshift-tools-scripts-clam-update subpackage
# ----------------------------------------------------------------------------------
%package clam-update
Summary:       OpenShift Tools scanning scripts
Requires:      python2
BuildArch:     noarch

%description clam-update
OpenShift Tools scripts to update clam signature databases

%files clam-update
/usr/local/bin/push_clam_signatures
/usr/local/bin/pull_clam_signatures
/usr/local/bin/check_clam_update

# ----------------------------------------------------------------------------------
# openshift-tools-scripts-scanpod subpackage
# ----------------------------------------------------------------------------------
%package scanpod
Summary:       OpenShift Tools scanning scripts
Requires:      python2,python2-clamd
BuildArch:     noarch

%description scanpod
OpenShift Tools script to scan running pod

%files scanpod
/usr/bin/scanpod-inmem
/usr/bin/scanpod-inmem-node
/usr/local/bin/scanlog_listener
/usr/local/bin/upload_scanlogs

# ----------------------------------------------------------------------------------
# openshift-tools-scripts-monitoring-autoheal subpackage
# ----------------------------------------------------------------------------------
%package monitoring-autoheal
Summary:       OpenShift Tools Monitoring Autoheal Scripts
Requires:      python2,python-openshift-tools-monitoring-zagg
BuildArch:     noarch

%description monitoring-autoheal
OpenShift Tools Monitoring Autoheal Scripts

%files monitoring-autoheal
/usr/bin/cron-haproxy-close-wait
/usr/bin/delete-stuck-projects

# ----------------------------------------------------------------------------------
# openshift-tools-scripts-monitoring-pcp subpackage
# ----------------------------------------------------------------------------------
%package monitoring-pcp
Summary:       OpenShift Tools PCP Monitoring Scripts
Requires:      python2,openshift-tools-scripts-monitoring,python-openshift-tools-monitoring-zagg,python-openshift-tools-monitoring-pcp,python-docker-py
BuildRequires: python2-devel
BuildArch:     noarch

%description monitoring-pcp
OpenShift Tools PCP Monitoring Scripts

%files monitoring-pcp
/usr/bin/cron-send-filesystem-metrics
/usr/bin/cron-send-pcp-sampled-metrics
/usr/bin/cron-send-pcp-ping
/usr/bin/cron-send-disk-metrics
/usr/bin/cron-send-network-metrics
/usr/bin/ops-zagg-pcp-client
/usr/bin/ops-metric-pcp-client


# ----------------------------------------------------------------------------------
# openshift-tools-scripts-monitoring-docker subpackage
# ----------------------------------------------------------------------------------
%package monitoring-docker
Summary:       OpenShift Tools Docker Monitoring Scripts
Requires:      python2,python-openshift-tools-monitoring-zagg,python-openshift-tools-monitoring-docker,python-docker-py
BuildRequires: python2-devel
BuildArch:     noarch

%description monitoring-docker
OpenShift Tools Docker Monitoring Scripts

%files monitoring-docker
/usr/bin/cron-send-docker-metrics
/usr/bin/cron-send-docker-timer
/usr/bin/cron-send-docker-containers-usage
/usr/bin/cron-send-docker-dns-resolution
/usr/bin/cron-send-docker-existing-dns-resolution


# ----------------------------------------------------------------------------------
# openshift-tools-scripts-monitoring subpackage
# ----------------------------------------------------------------------------------
%package monitoring
Summary:       OpenShift Tools Monitoring Client Scripts
Requires:      python2,python-openshift-tools-monitoring-zagg
BuildRequires: python2-devel
BuildArch:     noarch

%description monitoring
OpenShift Tools Monitoring Client Scripts

%files monitoring
/usr/bin/cron-send-process-count
/usr/bin/cron-send-security-updates-count
/usr/bin/ops-runner
/usr/bin/ops-zagg-client
/usr/bin/ops-metric-client
%config(noreplace)/etc/openshift_tools/metric_sender.yaml


# ----------------------------------------------------------------------------------
# openshift-tools-scripts-monitoring-zagg-server subpackage
# ----------------------------------------------------------------------------------
%package monitoring-zagg-server
Summary:       OpenShift Tools Zagg Server Monitoring Scripts
Requires:      python2,python-openshift-tools-monitoring-zagg,python-openshift-tools-ansible
BuildRequires: python2-devel
BuildArch:     noarch

%description monitoring-zagg-server
OpenShift Tools Zagg Server Monitoring Scripts

%files monitoring-zagg-server
/usr/bin/ops-zagg-metric-processor
/usr/bin/ops-zagg-heartbeat-processor
/usr/bin/ops-zagg-heartbeater
/var/run/zagg/data
%config(noreplace)/etc/openshift_tools/zagg_server.yaml


# ----------------------------------------------------------------------------------
# openshift-tools-scripts-monitoring-aws subpackage
# ----------------------------------------------------------------------------------
%package monitoring-aws
Summary:       OpenShift Tools AWS Monitoring Scripts
Requires:      python2,python-openshift-tools-monitoring-aws,python-openshift-tools-monitoring-openshift,python-openshift-tools-monitoring-zagg
BuildRequires: python2-devel
BuildArch:     noarch

%description monitoring-aws
OpenShift Tools AWS Monitoring Scripts

%files monitoring-aws
/usr/bin/cron-send-s3-metrics
/usr/bin/ops-ec2-check-tags
/usr/bin/cron-send-aws-instance-health
/usr/bin/cron-send-ec2-ebs-volumes-in-stuck-state

# ----------------------------------------------------------------------------------
# openshift-tools-scripts-monitoring-gcp subpackage
# ----------------------------------------------------------------------------------
%package monitoring-gcp
Summary:       OpenShift Tools GCP Monitoring Scripts
Requires:      python2,python-openshift-tools-monitoring-gcp,python-openshift-tools-monitoring-openshift,python-openshift-tools-monitoring-zagg
BuildRequires: python2-devel
BuildArch:     noarch

%description monitoring-gcp
OpenShift Tools GCP Monitoring Scripts

%files monitoring-gcp
/usr/bin/cron-send-gcs-metrics
/usr/bin/ops-gcp-check-tags

# ----------------------------------------------------------------------------------
# openshift-tools-scripts-monitoring-openshift subpackage
# ----------------------------------------------------------------------------------
%package monitoring-openshift
Summary:       OpenShift Tools Openshift Product Scripts
Requires:      python2,python-openshift-tools,python-openshift-tools-monitoring-openshift,python-openshift-tools-monitoring-zagg,python-dns
BuildRequires: python2-devel
BuildArch:     noarch

%description monitoring-openshift
OpenShift Tools Openshift Product Scripts

%files monitoring-openshift
%defattr(755,root,root)
/usr/bin/cron-event-watcher
/usr/bin/cron-send-etcd-status
/usr/bin/cron-send-os-master-metrics
/usr/bin/cron-send-create-app
/usr/bin/cron-send-node-labels-status
/usr/bin/cron-send-internal-pods-check
/usr/bin/cron-send-usage-pv
/usr/bin/cron-send-project-operation
/usr/bin/cron-send-project-stats
/usr/bin/cron-send-os-dnsmasq-checks
/usr/bin/cron-send-os-skydns-checks
/usr/bin/cron-send-registry-checks
/usr/bin/cron-openshift-pruner
/usr/bin/cron-send-cluster-capacity
/usr/bin/cron-send-connection-count
/usr/bin/cron-send-cpu-mem-stats
/usr/bin/cron-send-saml-status
/usr/bin/cron-certificate-expirations
/usr/bin/cron-send-metrics-checks
/usr/bin/cron-send-os-router-status
/usr/bin/cron-send-logging-checks
/usr/bin/cron-send-elb-status
/usr/bin/cron-send-build-counts
/usr/bin/cron-send-stuck-builds
/usr/bin/cron-send-elb-status
/usr/bin/cron-send-zabbix-too-old
/usr/bin/cron-send-docker-oc-versions
/usr/bin/cron-send-prometheus-data
/usr/bin/cron-send-dnsmasq-check
/usr/bin/cron-send-service-web-check
/usr/bin/cron-send-rkhunter-checks
/usr/bin/cron-send-router-reload-time
/usr/bin/cron-send-cgroup-slice-metrics
/usr/bin/cron-send-url-check
/usr/bin/cron-send-oc-cluster-capacity
/usr/bin/cron-send-docker-grpc

# ----------------------------------------------------------------------------------
# openshift-tools-scripts-monitoring-zabbix-heal subpackage
# ----------------------------------------------------------------------------------
%package monitoring-zabbix-heal
Summary:       OpenShift Tools Zabbix Auto Heal Scripts
Requires:      python2
BuildRequires: python2-devel
BuildArch:     noarch

%description monitoring-zabbix-heal
OpenShift Tools Zabbix Auto Heal Scripts

%files monitoring-zabbix-heal
/usr/bin/ops-zbx-event-processor

# ----------------------------------------------------------------------------------
# openshift-tools-scripts-cloud-aws subpackage
# ----------------------------------------------------------------------------------
%package cloud-aws
Summary:       OpenShift Tools Cloud tools
Requires:      python2,python-openshift-tools-cloud-aws
BuildRequires: python2-devel
BuildArch:     noarch

%description cloud-aws
OpenShift Tools AWS specific scripts

%files cloud-aws
/usr/bin/ops-ec2-copy-ami-to-all-regions
/usr/bin/ops-ec2-snapshot-ebs-volumes
/usr/bin/ops-ec2-trim-ebs-snapshots
/usr/bin/ops-ec2-add-snapshot-tag-to-ebs-volumes

# ----------------------------------------------------------------------------------
# openshift-tools-scripts-cloud-gcp subpackage
# ----------------------------------------------------------------------------------
%package cloud-gcp
Summary:       OpenShift Tools Cloud tools
Requires:      python2,python-openshift-tools-cloud-gcp
BuildRequires: python2-devel
BuildArch:     noarch

%description cloud-gcp
OpenShift Tools GCP specific scripts

%files cloud-gcp
/usr/bin/ops-gcp-add-snapshot-label-to-pd-volumes
/usr/bin/ops-gcp-snapshot-pd-volumes
/usr/bin/ops-gcp-trim-pd-snapshots

# ----------------------------------------------------------------------------------
# openshift-tools-scripts-iam-tools subpackage
# ----------------------------------------------------------------------------------
%package iam-tools
Summary:       OpenShift Tools IAM tools
Requires:      python2
BuildRequires: python2-devel
BuildArch:     noarch

%description iam-tools
OpenShift Tools IAM specific scripts

%files iam-tools
/usr/local/bin/aws_api_key_manager
/usr/local/bin/change_iam_password
/usr/local/bin/delete_iam_account
/usr/local/bin/saml_aws_creds
/usr/local/bin/check_sso_service
/usr/local/bin/check_sso_http_status
/usr/local/bin/aws_creds_check
%{python_sitelib}/openshift_tools/saml_aws_creds*

# ----------------------------------------------------------------------------------
# openshift-tools-scripts-cicd subpackage
# ----------------------------------------------------------------------------------
%package cicd
Summary:       OpenShift Tools CICD Scripts
Requires:      python2
#BuildRequires: python2-devel
BuildArch:     noarch

%description cicd
OpenShift Tools cicd scripts

%files cicd
/usr/bin/verify-cicd-operation.py
/usr/bin/verify-gather-logs-operations.py

%changelog
<<<<<<< HEAD
* Thu Aug 16 2018 Zhiming Zhang <zhizhang@redhat.com> 0.1.150-1
- fix typo (zhizhang@ovpn-12-53.pek2.redhat.com)

* Thu Aug 16 2018 Zhiming Zhang <zhizhang@redhat.com> 0.1.149-1
- add out put for fix command of label (zhizhang@zhizhangdeMacBook-Pro.local)

* Wed Aug 15 2018 Zhiming Zhang <zhizhang@redhat.com> 0.1.148-1
- add docker grpc check (haowang@redhat.com)
- fix debug info (zhizhang@ovpn-12-41.pek2.redhat.com)
- add checks for label of all the host on a cluster
  (zhizhang@ovpn-12-41.pek2.redhat.com)
=======
>>>>>>> 229b0484

* Thu Jul 26 2018 Ivan Horvath <ihorvath@redhat.com> 0.1.147-1
- fixing some problems in host monitoring (ihorvath@redhat.com)

* Wed Jul 25 2018 Ivan Horvath <ihorvath@redhat.com> 0.1.146-1
- update the openshift-tools-scripts rpm to include customer PV filter
  (achvatal@redhat.com)
- exclude nvme volumes that were being incorrectly included
  (achvatal@redhat.com)
- update the filesystem metrics check to filter out customer PVs
  (achvatal@redhat.com)
- catching edge case where rec_js['results']['description'] key does not exist
  (dedgar@redhat.com)

* Wed Jul 25 2018 Alex Chvatal <achvatal@redhat.com> 0.1.145-1
- exclude customer PVs from being monitored by cron-send-filesystem-metrics

* Wed Jun 20 2018 Stefanie Forrester <sedgar@redhat.com> 0.1.144-1
- add gluster deployer to jenkins (sedgar@redhat.com)

* Thu May 31 2018 Matt Woodson <mwoodson@redhat.com> 0.1.143-1
- changed the verify cicd to send starter clusters to python version
  (mwoodson@redhat.com)

* Thu May 31 2018 Ivan Horvath <ihorvath@redhat.com> 0.1.142-1
- changing logging in snapshot related parts (ihorvath@redhat.com)
- Changed metadata for the bastion host rename. (twiest@redhat.com)

* Tue May 29 2018 Matt Woodson <mwoodson@redhat.com> 0.1.141-1
- Let free-stg use python pipeline (jupierce@redhat.com)

* Wed May 23 2018 Ivan Horvath <ihorvath@redhat.com> 0.1.140-1
- Changed use-tower[12].ops.rhcloud.com and tower.ops.rhcloud.com DNS entries
  to the new bastion centric names. (twiest@redhat.com)
- change of clustercap location (ihorvath@redhat.com)

* Mon May 14 2018 Matt Woodson <mwoodson@redhat.com> 0.1.139-1
- cicd_no_ops_clone pipeline argument support (jupierce@redhat.com)
- Add cicd_ansible_verbose to cicd operation args (jupierce@redhat.com)

* Thu Apr 19 2018 Ivan Horvath <ihorvath@redhat.com> 0.1.138-1
- oops, there was already a script with the same name, renaming to oc-cluster-
  capacity (ihorvath@redhat.com)

* Thu Apr 19 2018 Ivan Horvath <ihorvath@redhat.com> 0.1.137-1
- adding cluster capacity to zabbix (ihorvath@redhat.com)

* Tue Apr 17 2018 Matt Woodson <mwoodson@redhat.com> 0.1.136-1
- fixing bug with all namespaces so any namespace is valid
  (ihorvath@redhat.com)

* Thu Apr 12 2018 Matt Woodson <mwoodson@redhat.com> 0.1.135-1
- added verbosity count (mwoodson@redhat.com)
- ossh: make it verbose to spit out the command (mwoodson@redhat.com)

* Wed Apr 11 2018 Matt Woodson <mwoodson@redhat.com> 0.1.134-1
- made some unbuffered fixes for the cicd python stuff; added some better
  printing (mwoodson@redhat.com)
- workflow updates (dedgar@redhat.com)

* Fri Apr 06 2018 Matt Woodson <mwoodson@redhat.com> 0.1.133-1
- inventory utils and python libs for python version of cicd-control
  (mwoodson@redhat.com)
- moved awsutil -> inventory_util; added cluster class to it
  (mwoodson@redhat.com)
- ohi: add ec2_private_dns_name to JSON output (dcbw@redhat.com)
- ohi: bump ec2_private_dns_name display to 60 chars wide (dcbw@redhat.com)
- ohi: add 'wide' output that shows hostname, nodename, public ip, and private
  ip (dcbw@redhat.com)
- Revert "send only internal or external expirations"
  (stenwt@users.noreply.github.com)
- cicd: fixed the hyphen in the regex (mwoodson@redhat.com)
- cicd: added repo operations and new vars to be passed (mwoodson@redhat.com)
- [WIP]adding clam update container (#2845) (dedgar@redhat.com)
- added node name length override flag (#2805)
  (stenwt@users.noreply.github.com)
- removed nested ifs + corresponding pylint disable, cleaned up output
  (sten@redhat.com)
- sos yer mom, pylint (sten@redhat.com)
- moar pylint (sten@redhat.com)
- use loop instead of attempted list comprehension (sten@redhat.com)
- testing workaround for >3 items added to the tuple (sten@redhat.com)
- Add wrapper script to gather cluster logs (pep@redhat.com)
- Allow ossh to lookup host by ec2_id (eparis@redhat.com)
- Allow ossh to take ec2 internal dns names (eparis@redhat.com)
- Hawkular Metrics: revert previous commit (mwringe@redhat.com)
- Metrics: move back the check by one minute (mwringe@redhat.com)
- Revert "Add docker & openshift version collection script" (jdiaz@redhat.com)
- Add a script that sends docker and openshift versions to metric_sender
  (zgalor@redhat.com)
- missed extra lines from conflict resolution (sten@redhat.com)
- Add a script that sends docker and openshift versions to metric_sender
  (zgalor@redhat.com)
- removed last exception swallower, unneeded pylint disables (sten@redhat.com)
- more cleanup (sten@redhat.com)
- add count of unknown and total states (sten@redhat.com)
- use jsonpath to avoid parsing yaml, misc cleanup (sten@redhat.com)
- rename openshift-tools-scripts-monitoring-zagg-client (jdiaz@use-
  tower2.ops.rhcloud.com)
- Remove merge markes from 39cd848ea81ec2593d784e55345069d25deec67b
  (joesmith@redhat.com)
- Revert "add build count script, cronjob, zitem, ztrigger" (sten@redhat.com)
- Adding missing files into rpms (mmahut@redhat.com)
- add build count script, cronjob, zitem, ztrigger (sten@redhat.com)
- Fix busted merge. Demerits to me (joesmith@redhat.com)
- Automatic commit of package [openshift-tools-scripts] release [0.0.176-1].
  (whearn@redhat.com)
- Add MetricSender to monitoring lib (zgalor@redhat.com)
- Add a hawkular configuration, client and sender classes to the monitoring lib
  (kobi.zamir@gmail.com)
- Automatic commit of package [openshift-tools-scripts] release [0.0.122-1].
  (whearn@redhat.com)
- Automatic commit of package [openshift-tools-scripts] release [0.0.119-1].
  (bshpurke@redhat.com)
- Illiminated unnecessary for loop (benpack101@gmail.com)
- Fixed pylint issues (benpack101@gmail.com)
- Added check for nodes without labels (bshpurke@redhat.com)

* Mon Apr 02 2018 Ivan Horvath <ihorvath@redhat.com> 0.1.132-1
- adding url checker to rpm spec file (ihorvath@redhat.com)
- generic url checker script (ihorvath@redhat.com)
- monitor actual http response code from kibana (sten@redhat.com)
- cron-send-metrics-checks.py: Make sure pod_start_time is always defined
  (mbarnes@fedoraproject.org)
- adding variable checks to the start so it fails early (ihorvath@redhat.com)
- adding cee sosreport helper script (ihorvath@redhat.com)

* Thu Mar 01 2018 Matt Woodson <mwoodson@redhat.com> 0.1.131-1
- verify cicd: updated variable name (mwoodson@redhat.com)

* Tue Feb 27 2018 Matt Woodson <mwoodson@redhat.com> 0.1.130-1
- added scalegroup operation to verify cicd; did some pylint cleanup in ohi
  (mwoodson@redhat.com)

* Wed Feb 14 2018 Drew Anderson <dranders@redhat.com> 0.1.129-1
-

* Thu Feb 08 2018 Drew Anderson <dranders@redhat.com> 0.1.128-1
- Package docker-python is obsoleted by python-docker, trying to install
  python-docker-2.4.2-1.3.el7.noarch instead (dranders@redhat.com)
- pylint singleton-comparison (dranders@redhat.com)
- syntax error went through without checks (dranders@redhat.com)

* Tue Jan 30 2018 Sten Turpin <sten@redhat.com> 0.1.127-1
- added -c elasticsearch to all exec commands (sten@redhat.com)
- check df with -c so we get info from ocp 3.7+, avoid divide by 0
  (sten@redhat.com)

* Mon Jan 29 2018 Sten Turpin <sten@redhat.com> 0.1.126-1
- work around float op (sten@redhat.com)
- send disk as %% free instead of used + freE (sten@redhat.com)
- pylint hating on my long variable names (sten@redhat.com)
- add monitors for pending tasks and active primary shards. more can be added
  easily from the cluster_health dict (sten@redhat.com)
- use 'oc adm' instead of deprecated 'oadm' (sedgar@redhat.com)
- update to support cloudhealth's external id generator (blentz@redhat.com)

* Thu Jan 11 2018 Justin Pierce <jupierce@redhat.com> 0.1.125-1
- Add storage migration CD operation (jupierce@redhat.com)

* Wed Jan 10 2018 Zhiming Zhang <zhizhang@redhat.com> 0.1.124-1
- fix mis-spell in logging check script and add trigger for the logging es
  cluster (zhizhang@zhizhang-laptop-nay.redhat.com)
- ohi: add ec2_private_dns_name to JSON output (dcbw@redhat.com)
- ohi: bump ec2_private_dns_name display to 60 chars wide (dcbw@redhat.com)
- ohi: add 'wide' output that shows hostname, nodename, public ip, and private
  ip (dcbw@redhat.com)

* Thu Dec 07 2017 Thomas Wiest <twiest@redhat.com> 0.1.123-1
- Fixed cron-send-filesystem-metrics so that it sends filesystem usage
  information for overlayfs volumes. (twiest@redhat.com)

* Mon Dec 04 2017 Matt Woodson <mwoodson@redhat.com> 0.1.122-1
- moving scanpod to its own section (dedgar@redhat.com)

* Mon Dec 04 2017 Matt Woodson <mwoodson@redhat.com> 0.1.121-1
- added more regions to the copy script (mwoodson@redhat.com)

* Thu Nov 30 2017 Doug Edgar <dedgar@redhat.com> 0.1.120-1
- adding clam scanner pod (dedgar@redhat.com)
* Mon Nov 20 2017 Sten Turpin <sten@redhat.com> 0.1.119-1
- Revert "Ssl cert fewer alerts" (stenwt@users.noreply.github.com)

* Thu Nov 16 2017 Ivan Horvath <ihorvath@redhat.com> 0.1.118-1
- Metrics check changes: update API endpoint and bucket size
  (bmorriso@redhat.com)
- mostly for reference, fixed the error that keeps us from reporting df stats
  (sten@redhat.com)

* Wed Nov 15 2017 Matt Woodson <mwoodson@redhat.com> 0.1.117-1
- cicd: fixed the hyphen in the regex (mwoodson@redhat.com)
- cicd: added repo operations and new vars to be passed (mwoodson@redhat.com)

* Thu Nov 09 2017 Joel Diaz <jdiaz@redhat.com> 0.1.116-1
- add docker and atomic-openshift-node memory reporting (jdiaz@redhat.com)

* Wed Nov 08 2017 Thomas Wiest <twiest@redhat.com> 0.1.115-1
- Fixed cron-send-docker-metrics and dockerutil to work with overlayfs.
  (twiest@redhat.com)

* Wed Nov 08 2017 Ivan Horvath <ihorvath@redhat.com> 0.1.114-1
- adding region option to snap creation and trimming (ihorvath@redhat.com)

* Wed Nov 08 2017 Joel Diaz <jdiaz@redhat.com> 0.1.113-1
- add cgroup memory usage metrics (jdiaz@redhat.com)

* Wed Nov 08 2017 Zhiming Zhang <zhizhang@redhat.com> 0.1.112-1
- change the monitor method of saml pod (zhizhang@zhizhang-laptop-
  nay.redhat.com)

* Mon Nov 06 2017 Joel Diaz <jdiaz@redhat.com> 0.1.111-1
- limit ebs volume reporting to only cluster volumes (jdiaz@redhat.com)
- fix pylint failures (sten@redhat.com)
- send only internal or external expirations (sten@redhat.com)

* Thu Oct 26 2017 Zhiming Zhang <zhizhang@redhat.com> 0.1.110-1
- fix the python run command issue (zhizhang@zhizhang-laptop-nay.redhat.com)

* Thu Oct 26 2017 Zhiming Zhang <zhizhang@redhat.com> 0.1.109-1
- fix the trigger name for re issue (zhizhang@zhizhang-laptop-nay.redhat.com)

* Wed Oct 25 2017 Zhiming Zhang <zhizhang@redhat.com> 0.1.108-1
- fix autoheal for high alert (zhizhang@zhizhang-laptop-nay.redhat.com)

* Tue Oct 24 2017 Zhiming Zhang <zhizhang@redhat.com> 0.1.107-1
-

* Tue Oct 24 2017 Zhiming Zhang <zhizhang@redhat.com> 0.1.106-1
- added the exception for the pods without status (zhiwliu@redhat.com)
- add auto-heal for heartbeat.ping (zhizhang@zhizhang-laptop-nay.redhat.com)
- adding clam update container (dedgar@redhat.com)
- Revert "Clam update container (#2997)" (dedgar@redhat.com)
- Clam update container (#2997) (dedgar@redhat.com)

* Tue Oct 17 2017 Ivan Horvath <ihorvath@redhat.com> 0.1.105-1
- forgot to change these calls after altering the library (ihorvath@redhat.com)
- changing how it aws util helper class reads inventory (ihorvath@redhat.com)

* Mon Oct 16 2017 Ivan Horvath <ihorvath@redhat.com> 0.1.104-1
- adding orphaned snapshot delete support (ihorvath@redhat.com)
- etcdctlx extending to api 3 (ihorvath@redhat.com)
- two quick fixes for edgecase errors (ihorvath@redhat.com)
- It is yaml not yml (whearn@redhat.com)
- Put redactd in the correct directory (whearn@redhat.com)
- Add redacted script that filters yaml config files for developers
  (whearn@redhat.com)
- changing user role handling around to accomodate overloading commands
  (ihorvath@redhat.com)
- add more perms to policy template (blentz@redhat.com)
- add external_id to cloudhealth setup call (blentz@redhat.com)
- fix role trust doc and policy templating. (blentz@redhat.com)
- reduce code duplication, fix a couple bugs (blentz@redhat.com)
- clarify readme & fix aws_role_name references (blentz@redhat.com)
- add cloudhealth scripts (blentz@redhat.com)

* Sun Oct 01 2017 Drew Anderson <dranders@redhat.com> 0.1.103-1
- Script re-write * remove test code * use logger * use library functions
  OCUtil * check Deployment Config * show caught errors from curl function *
  verbosity levels * rename smal to saml (dranders@redhat.com)

* Thu Sep 28 2017 Matt Woodson <mwoodson@redhat.com> 0.1.102-1
- cicd: added some extra functions (mwoodson@redhat.com)
- fixing logic to enable oc logs to work right (ihorvath@redhat.com)

* Tue Sep 26 2017 Kenny Woodson <kwoodson@redhat.com> 0.1.101-1
- handle multiple hawkular password file locations (dyocum@redhat.com)
- better logic (dyocum@redhat.com)
- added an else statement to find the right path to hawkular-metrics.password
  (dyocum@redhat.com)

* Mon Sep 25 2017 Joel Diaz <jdiaz@redhat.com> 0.1.100-1
- trigger for OVS is 'Heal' not 'HEAL' (jdiaz@redhat.com)

* Thu Sep 21 2017 Matt Woodson <mwoodson@redhat.com> 0.1.99-1
- ohi: get node var (mwoodson@redhat.com)
- fixing namespace selection (ihorvath@redhat.com)

* Tue Sep 19 2017 Matt Woodson <mwoodson@redhat.com> 0.1.98-1
- more tito cleanup (mwoodson@redhat.com)
- cleaned up old bad tag (mwoodson@redhat.com)
- clean up to make build happen (mwoodson@redhat.com)
- Automatic commit of package [openshift-tools-scripts] release [0.1.98-1].
  (mwoodson@redhat.com)
- added the online-deployer as a valid operation (mwoodson@redhat.com)
- fix the auto heal from HEAL to Heal (zhizhang@zhizhang-laptop-nay.redhat.com)

* Thu Sep 14 2017 Marek Mahut <mmahut@redhat.com> 0.1.97-1
- Using the autoloader (mmahut@redhat.com)

* Thu Sep 14 2017 Marek Mahut <mmahut@redhat.com> 0.1.96-1
- empty space (mmahut@redhat.com)
- escaping causing trouble in the container (mmahut@redhat.com)

* Thu Sep 14 2017 zhiwliu <zhiwliu@redhat.com> 0.1.95-1
- changed HEAL to Heal (zhiwliu@redhat.com)

* Thu Sep 14 2017 zhiwliu <zhiwliu@redhat.com> 0.1.94-1
- added HEAL for the trigger (zhiwliu@redhat.com)

* Wed Sep 13 2017 Matt Woodson <mwoodson@redhat.com> 0.1.93-1
- added a fix to get clusters in verify-cicd (mwoodson@redhat.com)

* Wed Sep 13 2017 zhiwliu <zhiwliu@redhat.com> 0.1.92-1
- added heal_cleanup_rootvg-var.yml to scripts/openshift-tools-scripts.spec
  (zhiwliu@redhat.com)
- added the remote heal for the disk space /var low (zhiwliu@redhat.com)

* Wed Sep 13 2017 Drew Anderson <dranders@redhat.com> 0.1.91-1
- Add filter to hide customer PVs add --filter-pod-pv and --force-send-zeros
  (dranders@redhat.com)

* Tue Sep 12 2017 Sten Turpin <sten@redhat.com> 0.1.90-1
- fixes requested by jdiaz (sten@redhat.com)
- pylint being a hater again (sten@redhat.com)
- added cron-send-router-reload-time check (sten@redhat.com)

* Mon Sep 11 2017 Kenny Woodson <kwoodson@redhat.com> 0.1.89-1
- fixed a v3 vs v2 in ohi (mwoodson@redhat.com)

* Mon Sep 11 2017 Kenny Woodson <kwoodson@redhat.com> 0.1.88-1
- more updates to verify-cicd (mwoodson@redhat.com)
- Adding oo_name as the default to the inventory display name.
  (kwoodson@redhat.com)
- made some modifications to ohi and awsutil to accomodate the cluster var
  (mwoodson@redhat.com)
- added a get-env to the ohi utility. defaulted to v3 (mwoodson@redhat.com)

* Fri Sep 08 2017 Matt Woodson <mwoodson@redhat.com> 0.1.87-1
- fixed the verify cicd operation (mwoodson@redhat.com)

* Thu Sep 07 2017 Matt Woodson <mwoodson@redhat.com> 0.1.86-1
- updated the verify-cicd-operation script (mwoodson@redhat.com)
- Cert name flag (#2825) (stenwt@users.noreply.github.com)

* Tue Aug 29 2017 Pep Turró <pep@redhat.com> 0.1.85-1
- Add us-west-1 and ca-central-1 as starter clusters for log gathering
  (pep@redhat.com)
- renaming script to not cause problems (ihorvath@redhat.com)

* Mon Aug 21 2017 Ivan Horvath <ihorvath@redhat.com> 0.1.84-1
- adding scripts to devaccess and new runner (ihorvath@redhat.com)
- Handle errors from unexpected output in "yum check-update"  (#2797)
  (stenwt@users.noreply.github.com)

* Wed Aug 09 2017 Ivan Horvath <ihorvath@redhat.com> 0.1.83-1
- adding a plethora of safe commands (ihorvath@redhat.com)

* Wed Aug 02 2017 Matt Woodson <mwoodson@redhat.com> 0.1.82-1
- made the operation check easier in python (mwoodson@redhat.com)

* Wed Aug 02 2017 Matt Woodson <mwoodson@redhat.com> 0.1.81-1
- updated verify-cicd-operation (mwoodson@redhat.com)
- updated verify cicd with more verbs (mwoodson@redhat.com)
- scanpod-inmem: also swallow IOError to handle disappearing processes
  (joesmith@redhat.com)

* Fri Jul 28 2017 Pep Turró <pep@redhat.com> 0.1.80-1
- Clarify the scope of node name checking (pep@redhat.com)
- Mention the necessary output redirection in gather logs usage
  (pep@redhat.com)
- Simplify node name regex and improve usage help (pep@redhat.com)
- Allow optional nodes for gather logs script (pep@redhat.com)
- tiered-access: add 'oc get routes' (jdiaz@redhat.com)

* Wed Jul 26 2017 Joel Smith <joesmith@redhat.com> 0.1.79-1
- Add in-memory scanner (joesmith@redhat.com)
- Fix indentation issue that puts rsync in a conditional
  (ruben.vp8510@gmail.com)
- Make sure directory exists on the PV or create if not exists.
  (ruben.vp8510@gmail.com)
- Provide Context as to why the check is failing (ruben.vp8510@gmail.com)

* Thu Jul 20 2017 Doug Edgar <dedgar@redhat.com> 0.1.78-1
- rkhunter check addition to monitoring package (dedgar@redhat.com)

* Wed Jul 19 2017 Doug Edgar <dedgar@redhat.com> 0.1.77-1
- consolidating log check loop into 1 pass (dedgar@redhat.com)
- Adding necessary config to run and report rkhunter scans from host monitoring
  container (dedgar@redhat.com)
* Wed Jul 19 2017 Ivan Horvath <ihorvath@redhat.com> 0.1.76-1
- counting services (ihorvath@redhat.com)
- tiered-access: add 'oc get pods' (jdiaz@ip-172-31-78-254.us-
  east-2.compute.internal)
- added a second time check for dnsmasq to aviod some false alerts
  (zhiwliu@redhat.com)

* Wed Jul 12 2017 zhiwliu <zhiwliu@redhat.com> 0.1.75-1
- complete events stay in api with [Completed] tag (dranders@redhat.com)

* Tue Jul 11 2017 Pep Turró <pep@redhat.com> 0.1.74-1
- added the second time metrics check if the first time check failed
  (zhiwliu@redhat.com)
- Package log gathering wrapper script (pep@redhat.com)

* Mon Jul 10 2017 Joel Diaz <jdiaz@redhat.com> 0.1.73-1
- use more valid-looking example output for rpm -qa (jdiaz@redhat.com)
- allow users to be defined who have no specific role assigned
  (jdiaz@redhat.com)

* Wed Jul 05 2017 Zhiming Zhang <zhizhang@redhat.com> 0.1.72-1
- change the role path for docker high usage (zhizhang@zhizhang-laptop-
  nay.redhat.com)

* Tue Jul 04 2017 Zhiming Zhang <zhizhang@redhat.com> 0.1.71-1
- add the auto heal file into rpm (zhizhang@zhizhang-laptop-nay.redhat.com)
- Add wrapper script to gather cluster logs (pep@redhat.com)
- Enabling docker version argument (jupierce@redhat.com)

* Wed Jun 28 2017 Zhiming Zhang <zhizhang@redhat.com> 0.1.70-1
- clarify what we're alerting on (sten@redhat.com)
- fix the path of role (zhizhang@zhizhang-laptop-nay.redhat.com)
- pylint complaining about import order (sten@redhat.com)
- track who submitted the req (sten@redhat.com)
- still alert if all pods are on one host (sten@redhat.com)
- alert if there are more hosts than pods, not !=, to cover where there's e.g.
  3 or more registry pods (sten@redhat.com)
- just for the jenkins start (zhizhang@zhizhang-laptop-nay.redhat.com)
- add heal for docker use too much memory (zhizhang@zhizhang-laptop-
  nay.redhat.com)

* Tue Jun 27 2017 Joel Diaz <jdiaz@redhat.com> 0.1.69-1
- initial version of developer access wrapper tool (jdiaz@redhat.com)

* Mon Jun 26 2017 Joel Diaz <jdiaz@redhat.com> 0.1.68-1
- Allow ossh to lookup host by ec2_id (eparis@redhat.com)
- Allow ossh to take ec2 internal dns names (eparis@redhat.com)
- Metrics: move back the check by one minute (mwringe@redhat.com)

* Wed Jun 21 2017 Matt Woodson <mwoodson@redhat.com> 0.1.67-1
- added smoketest to verify-cicd script (mwoodson@redhat.com)

* Wed Jun 21 2017 zhiwliu <zhiwliu@redhat.com> 0.1.66-1
- pylint has an odd idea of before (sten@redhat.com)
- moar pylint (sten@redhat.com)
- fixed pylint errors (sten@redhat.com)
- require an INC field which is stored as a comment on digicert's side
  (sten@redhat.com)

* Mon Jun 12 2017 zhiwliu <zhiwliu@redhat.com> 0.1.65-1
- upgrade cron-send-internal-pods-check (dranders@redhat.com)

* Wed Jun 07 2017 zhiwliu <zhiwliu@redhat.com> 0.1.64-1
- fix the pylint complain (zhiwliu@redhat.com)
- give a second chance for the deletion of the project operation check
  (zhiwliu@redhat.com)
- Fix faux-HTTP client of SSO SSH endpoint to send \r\n as per spec
  (joesmith@redhat.com)

* Fri Jun 02 2017 Justin Pierce <jupierce@redhat.com> 0.1.63-1
- Enabling ci message generation (jupierce@redhat.com)

* Thu Jun 01 2017 Justin Pierce <jupierce@redhat.com> 0.1.62-1
- Adding performance test options to cicd flow (jupierce@redhat.com)
- Automatic commit of package [openshift-tools-scripts] release [0.1.61-1].
  (bmorriso@redhat.com)

* Wed May 31 2017 Blair Morrison <bmorriso@redhat.com> 0.1.61-1
- Import linting (bmorriso@redhat.com)
- pylint fix for imports (bmorriso@redhat.com)
- Change language of log messages (bmorriso@redhat.com)
- Adding verbose output to metrics check to assist in debugging
  (bmorriso@redhat.com)
- Fixing some linting issues (bmorriso@redhat.com)
- Updating cron-send-usage-pv to support SI units (bmorriso@redhat.com)

* Tue May 16 2017 Drew Anderson <dranders@redhat.com> 0.1.60-1
- add zabbix key for cron-send-project-operation.py (zhiwliu@redhat.com)
- track global_exception, introduce and use logging, use logging exceptions
  (dranders@redhat.com)

* Mon May 15 2017 Blair Morrison <bmorriso@redhat.com> 0.1.59-1
- Filter out JenkinsPipelines from stuck builds check (bmorriso@redhat.com)

* Mon May 08 2017 Joel Diaz <jdiaz@redhat.com> 0.1.58-1
- remove assumption about only 2 pods (jdiaz@redhat.com)

* Mon May 08 2017 Joel Diaz <jdiaz@redhat.com> 0.1.57-1
- Automatic commit of package [openshift-tools-scripts] release [0.1.56-1].
  (chmurphy@redhat.com)
- fix assumption of replicas always equal to '2' (jdiaz@redhat.com)

* Thu May 04 2017 Chris Murphy <chmurphy@redhat.com
- Added logging to list of allowed operations to verify-cicd-operation.py
  (chmurphy@redhat.com)

* Fri Apr 28 2017 Thomas Wiest <twiest@redhat.com> 0.1.55-1
- Added cron-send-ec2-ebs-volumes-in-stuck-state.py (twiest@redhat.com)
- Removed zagg_client.yaml since we don't use it anymore. (twiest@redhat.com)
- relocate the pylint position, fixed the pylint complain (zhiwliu@redhat.com)
- added cron-send-project-operation.py and make it reading more easily
  (zhiwliu@redhat.com)

* Fri Apr 21 2017 Thomas Wiest <twiest@redhat.com> 0.1.54-1
- Fix the bot errors. (twiest@redhat.com)
- Changed ops-zagg-metric-processor.py to not do multi-processing. We
  determined that each subprocess is sending the same data multiple times. This
  is hammering on the DB unnecessarily. (twiest@redhat.com)
- jenkens-ci says something wrong ,but I don't think so (zhizhang@zhizhang-
  laptop-nay.redhat.com)
- add check for dnsmasq (zhizhang@zhizhang-laptop-nay.redhat.com)

* Wed Apr 19 2017 Justin Pierce <jupierce@redhat.com> 0.1.53-1
- Changing path for tower-scripts (jupierce@redhat.com)

* Tue Apr 18 2017 Joel Diaz <jdiaz@redhat.com> 0.1.52-1
- catch and ignore epipe errors (jdiaz@redhat.com)

* Thu Apr 13 2017 Justin Pierce <jupierce@redhat.com> 0.1.51-1
- Adding status operation to cicd-verify (jupierce@redhat.com)
- limit certificate node names to 16 characters (sten@redhat.com)
- using debug flag runs oadm with loglevel 4 (sten@redhat.com)

* Thu Apr 06 2017 Ivan Horvath <ihorvath@redhat.com> 0.1.50-1
- adding generic prometheus endpoint reading script (ihorvath@redhat.com)
- adding user message for invalid account names, fix zsh message quoting
  (dedgar@redhat.com)

* Wed Mar 29 2017 Zhiming Zhang <zhizhang@redhat.com> 0.1.49-1
-

* Wed Mar 29 2017 Drew Anderson <dranders@redhat.com> 0.1.48-1
-

* Wed Mar 29 2017 Zhiming Zhang <zhizhang@redhat.com> 0.1.47-1
-

* Wed Mar 29 2017 Zhiming Zhang <zhizhang@redhat.com> 0.1.46-1
- add new mothed to get pv usage in new version of openshift (zhizhang
  @zhizhang-laptop-nay.redhat.com)
- add checks for docker usage of rss and vms (zhizhang@zhizhang-laptop-
  nay.redhat.com)
- Support gauge values from ops-metric-client cli (zgalor@redhat.com)

* Tue Mar 28 2017 Drew Anderson <dranders@redhat.com> 0.1.45-1
-

* Wed Mar 22 2017 Chris Murphy <chmurphy@redhat.com> - 0.1.44-1
- Rerverting verify-cicd-operation.py to original version (jupierce@redhat.com)

* Wed Mar 22 2017 Matt Woodson <mwoodson@redhat.com> 0.1.43-1
- added the /usr/bin/cron-send-aws-instance-health to the aws script section of
  the spec file (mwoodson@redhat.com)

* Wed Mar 22 2017 Matt Woodson <mwoodson@redhat.com> 0.1.42-1
- added cicd to the openshift-tools-scripts spec file (mwoodson@redhat.com)
- cron-send-aws-instance-health.py uses the aws api check for known host issues
  across all regions (dranders@redhat.com)

* Thu Mar 09 2017 Joel Smith <joesmith@redhat.com> 0.1.41-1
- Add check to see if Zabbix is running the most recent LTS version
  (joesmith@redhat.com)

* Mon Mar 06 2017 Matt Woodson <mwoodson@redhat.com> 0.1.40-1
- moved config scripts around, re-ordered rpm spec file (mwoodson@redhat.com)
- fixed spec file for config tag checks (mwoodson@redhat.com)

* Mon Mar 06 2017 Matt Woodson <mwoodson@redhat.com> 0.1.39-1
-

* Mon Mar 06 2017 Matt Woodson <mwoodson@redhat.com> 0.1.38-1
- config loop tag monitoring work (mwoodson@redhat.com)
- Rename version metrics with zabbix compatible prefix (zgalor@redhat.com)

* Mon Feb 27 2017 Joel Smith <joesmith@redhat.com> 0.1.37-1
- Disable rhsm while running hostpkg checks (joesmith@redhat.com)

* Mon Feb 27 2017 Wesley Hearn <whearn@redhat.com> 0.1.36-1
- Forgot rsh in the run_usr_cmd to get the password (whearn@redhat.com)

* Mon Feb 27 2017 Joel Smith <joesmith@redhat.com> 0.1.35-1
- Fix at-login check for AWS creds for zsh users (joesmith@redhat.com)
- Add cron-send-security-updates-count (joesmith@redhat.com)
- Make ops-runner random sleeps deterministic by host & check name
  (joesmith@redhat.com)
- command examples for ossh-local-helper (dranders@redhat.com)
- ossh can now pass commands along too (dranders@redhat.com)
- fixed the verbose output issue for ossh.py3 (zhiwliu@redhat.com)
- added the -t for ossh.py3 when need login monitoring container
  (zhiwliu@redhat.com)
- updated ossh.py3 (zhiwliu@redhat.com)

* Wed Feb 22 2017 Dan Yocum <dyocum@redhat.com> 0.1.34-1
- ES for 3.4 uses pod ip for the host, so we need to check the pod name and pod
  ip (whearn@redhat.com)
- refining account matching (dedgar@redhat.com)

* Tue Feb 21 2017 Wesley Hearn <whearn@redhat.com> 0.1.33-1
- Fix pylint issues (whearn@redhat.com)
- Fix fluentd check to work with both 3.4 and 3.3 (whearn@redhat.com)

* Mon Feb 20 2017 Ivan Horvath <ihorvath@redhat.com> 0.1.32-1
- Update Metrics and Logging to work with 3.4 (whearn@redhat.com)

* Wed Feb 15 2017 Doug Edgar <dedgar@redhat.com> 0.1.31-1
- update iam-tools (dedgar@redhat.com)

* Tue Feb 14 2017 zhiwliu <zhiwliu@redhat.com> 0.1.30-1
- added cron-send-internal-pods-check.py (zhiwliu@redhat.com)
- testing bot status check (dedgar@redhat.com)
- adding pylint disable (dedgar@redhat.com)
- ossh local helper (dranders@redhat.com)
- adding stale credential entry removal option (dedgar@redhat.com)

* Thu Feb 09 2017 Zhiming Zhang <zhizhang@redhat.com> 0.1.29-1
- change_iam_password: Capture a few of the common expected exceptions
  (joesmith@redhat.com)
- Don't swallow other flavors of botocore.exceptions.ClientError on failed pw
  change (joesmith@redhat.com)
- change from Gi to G , change the code (zhizhang@zhizhang-laptop-
  nay.redhat.com)

* Thu Feb 09 2017 Zhiming Zhang <zhizhang@redhat.com> 0.1.28-1
-

* Wed Feb 08 2017 zhiwliu <zhiwliu@redhat.com> 0.1.27-1
-

* Wed Feb 08 2017 Drew Anderson <dranders@redhat.com> 0.1.26-1
- Automatic commit of package [openshift-tools-scripts] release [0.1.25-1].
  (zhiwliu@redhat.com)
- added the check for the internal pod (zhiwliu@redhat.com)

* Wed Feb 08 2017 zhiwliu <zhiwliu@redhat.com> 0.1.25-1
- added the check for the internal pod (zhiwliu@redhat.com)

* Tue Jan 31 2017 Ivan Horvath <ihorvath@redhat.com> 0.1.24-1
- Adding 'unknown' build state to the count script (bmorriso@redhat.com)
- Fix docker oc version script (zgalor@redhat.com)
- fixing converter function (ihorvath@redhat.com)

* Thu Jan 26 2017 Marek Mahut <mmahut@redhat.com> 0.1.23-1
- Disable bare-except as we know this function fails with EC2
  (mmahut@redhat.com)
- If get fails, we exceeded API rate of amazon (mmahut@redhat.com)
- was changed inappropriately (dranders@redhat.com)

* Tue Jan 24 2017 Joel Diaz <jdiaz@redhat.com> 0.1.22-1
- take into account when value returned is not 'Gi' (jdiaz@redhat.com)

* Mon Jan 23 2017 Marek Mahut <mmahut@redhat.com> 0.1.21-1
- cron-send-elb-status: fixing the metric sender file name (mmahut@redhat.com)
- cron-send-stuck-builds: use the creationTimestamp for new builds
  (mmahut@redhat.com)

* Thu Jan 19 2017 Zhiming Zhang <zhizhang@redhat.com> 0.1.20-1
- fix the pylint (zhizhang@zhizhang-laptop-nay.redhat.com)
- fix a bug of loopcount (zhizhang@zhizhang-laptop-nay.redhat.com)

* Thu Jan 19 2017 Sten Turpin <sten@redhat.com> 0.1.19-1
- debug run time of oc commands, line up in-script timeouts so ops-runner
  timeout is less likely to fire (sten@redhat.com)

* Thu Jan 19 2017 Ivan Horvath <ihorvath@redhat.com> 0.1.18-1
- Updating SOP URL and adding script to spec file (bmorriso@redhat.com)
- Fixing linting issues (bmorriso@redhat.com)
- Updated script and cronjob to work with any build state.
  (bmorriso@redhat.com)
- Adding stuck build check, cronjob, zitem, ztrigger (bmorriso@redhat.com)
- Added bug link for haproxy-close-wait mitigation script. (twiest@redhat.com)
- fix a var from string to int (zhizhang@zhizhang-laptop-nay.redhat.com)
- fix a pylint (zhizhang@zhizhang-laptop-nay.redhat.com)
- remove useless ling (zhizhang@zhizhang-laptop-nay.redhat.com)
- add checks for pv usage (zhizhang@zhizhang-laptop-nay.redhat.com)
- Add a script that sends docker and openshift versions to metric_sender
  (zgalor@redhat.com)
- Replace calls to ZaggSender with MetricSender in monitoring scripts
  (zgalor@redhat.com)
- add the script to report usage of pv (zhizhang@zhizhang-laptop-
  nay.redhat.com)

* Tue Jan 10 2017 Joel Diaz <jdiaz@redhat.com> 0.1.17-1
- convert router-stats to use MetricSender (jdiaz@redhat.com)
- remove unused kubeconfig check (jdiaz@redhat.com)

* Mon Jan 09 2017 Sten Turpin <sten@redhat.com> 0.1.16-1
- use jsonpath to avoid parsing yaml, misc cleanup (sten@redhat.com)
- add count of unknown and total states (sten@redhat.com)
- more cleanup (sten@redhat.com)
- merge changes to monitor-build process from stg branch (sten@redhat.com)
- line up count vs counts, replace sh with py (sten@redhat.com)
- add build count script, cronjob, zitem, ztrigger (sten@redhat.com)

* Mon Jan 09 2017 Marek Mahut <mmahut@redhat.com> 0.1.15-1
- Forgot to copy the script during the build (mmahut@redhat.com)

* Mon Jan 09 2017 Marek Mahut <mmahut@redhat.com> 0.1.14-1
-

* Mon Jan 09 2017 Marek Mahut <mmahut@redhat.com> 0.1.13-1
- Adding cron-send-elb-status script (mmahut@redhat.com)

* Fri Jan 06 2017 Ivan Horvath <ihorvath@redhat.com> 0.1.12-1
- catch missing executable file exception (jdiaz@redhat.com)

* Thu Jan 05 2017 Drew Anderson <dranders@redhat.com> 0.1.11-1
- send metrics always (drewandersonnz@users.noreply.github.com)

* Wed Jan 04 2017 Joel Diaz <jdiaz@redhat.com> 0.1.10-1
- rename openshift-tools-scripts-monitoring-zagg-client (jdiaz@redhat.com)

* Wed Jan 04 2017 Joel Diaz <jdiaz@redhat.com> 0.1.9-1
- one one try to add -s to make curl less verbose (dyocum@redhat.com)
- Change send-pcp-ping script to use ops-metric-client (zgalor@redhat.com)
- Change check sending scripts to use MetricSender instead of ZaggSender
  (zgalor@redhat.com)
- Change cloud scripts to use MetricSender instead of ZaggSender
  (zgalor@redhat.com)
- Change ops-runner and some cron scripts to Use MetricSender instead of
  ZaggSender (zgalor@redhat.com)
- Change stats scripts to use MetricSender instead of ZaggSender
  (zgalor@redhat.com)
- Change metrics scripts to use MetricSender instead of ZaggSender
  (zgalor@redhat.com)
- Change os scripts to use MetricSender instead of ZaggSender
  (zgalor@redhat.com)
- Change docker scripts to use MetricSender instead of ZaggSender
  (zgalor@redhat.com)
- Change scripts to use MetricSender instead of ZaggSender (zgalor@redhat.com)

* Tue Jan 03 2017 Marek Mahut <mmahut@redhat.com> 0.1.8-1
- Adding cron-send-elb-status.py to monitoring (mmahut@redhat.com)
- added ca-central-1 (mwoodson@redhat.com)
- Add tags to ops-metric-client cli (zgalor@redhat.com)
- Add ops-metric-client cli (zgalor@redhat.com)
- changing the user to ops_monitoring (mmahut@redhat.com)
- Adding cron-send-elb-status.py (mmahut@redhat.com)

* Wed Dec 14 2016 Drew Anderson <dranders@redhat.com> 0.1.7-1
- change the way we test for pods and pod status increase test duration by 50%%
  (dranders@redhat.com)

* Tue Dec 13 2016 Kenny Woodson <kwoodson@redhat.com> 0.1.6-1
- Allow AWS creds to be stored anywhere in ~/.private (joesmith@redhat.com)

* Thu Dec 08 2016 Joel Smith <joesmith@redhat.com> 0.1.5-1
- Fiz aws_creds_check for zsh, new accounts (joesmith@redhat.com)

* Thu Dec 08 2016 Kenny Woodson <kwoodson@redhat.com> 0.1.4-1
- Fix logging checks (whearn@redhat.com)
- Add tags to metric sender (zgalor@redhat.com)

* Wed Dec 07 2016 Joel Diaz <jdiaz@redhat.com> 0.1.3-1
- remove unpackaged files from rpm spec (jdiaz@redhat.com)

* Wed Dec 07 2016 Joel Diaz <jdiaz@redhat.com> 0.1.2-1
- Add MetricSender to monitoring lib (zgalor@redhat.com)
- Add a hawkular configuration, client and sender classes to the monitoring lib
  (kobi.zamir@gmail.com)

* Mon Dec 05 2016 Joel Smith <joesmith@redhat.com> 0.1.1-1
- adding value for aggregate check (dedgar@redhat.com)
- Add cron-send-logging-checks to the rpm (whearn@redhat.com)
- increase to 15m (dranders@redhat.com)
- Fix return code getting overwritten (whearn@redhat.com)

#mwoodson note:  I changed the date of this commit to make rpm happy.
#  the commit date was out of order, so I changed it to make it work in order
#* Thu Dec 01 2016 Joel Smith <joesmith@redhat.com> 0.1.0-1
* Thu Dec 05 2016 Joel Smith <joesmith@redhat.com> 0.1.0-1
- Version bump

* Mon Dec 05 2016 Wesley Hearn <whearn@redhat.com> 0.0.176-1
- Add cron-send-logging-checks to the rpm (whearn@redhat.com)
- increase to 15m (dranders@redhat.com)
- Fix return code getting overwritten (whearn@redhat.com)

* Thu Dec 01 2016 Joel Smith <joesmith@redhat.com> 0.0.175-1
- adding error handling, fixing pylint issues (dedgar@redhat.com)
- Skip SSL verification step from SSO monitoring container
  (joesmith@redhat.com)

* Thu Dec 01 2016 Joel Smith <joesmith@redhat.com> 0.0.174-1
- Add aws_creds_check to openshift-tools-scripts-iam-tools RPM
  (joesmith@redhat.com)
- Add at-login AWS credential checker script (joesmith@redhat.com)
- Minor fixes to openshift-tools-scripts-iam-tools RPM (joesmith@redhat.com)
- adding scripts to iam-tools package (dedgar@redhat.com)
- saml_aws_creds.py: permit callers to pass additionall ssh options
  (joesmith@redhat.com)
- saml_aws_creds.py: switch from shell string to execv array for popen
  (joesmith@redhat.com)
- Switch line endings from DOS to UNIX for saml_aws_creds.py
  (joesmith@redhat.com)
- updating after initial PR review (dedgar@redhat.com)
- adding sso service check for the oso-monitor-sso container
  (dedgar@redhat.com)
- Get hawkular creds expects to have the deployers pod name which is set in
  check_pods (whearn@redhat.com)
- addressing requested changes (dedgar@redhat.com)

* Mon Nov 14 2016 Zhiming Zhang <zhizhang@redhat.com> 0.0.173-1
- add region for the s3 check (zhizhang@zhizhang-laptop-nay.redhat.com)
- * logger.critical on timeout * section heading comments * magic variables
  bought to top * write logs to file for further review, only show last 20
  lines * add basename to differentiate between processes * noPodCount should
  be active even if there's been a pod found (dranders@redhat.com)
- correcting file name so it matches what we create from the config
  (ihorvath@redhat.com)

* Wed Nov 09 2016 Drew Anderson <dranders@redhat.com> 0.0.172-1
- allow use of oadm command for new-project setup(), if not exception: test()
  (dranders@redhat.com)

* Wed Nov 09 2016 Drew Anderson <dranders@redhat.com> 0.0.171-1
- V2 app create script: (dranders@redhat.com)

* Wed Nov 09 2016 Joel Diaz <jdiaz@redhat.com> 0.0.170-1
- check for other potential exception on failed router health check
  (jdiaz@redhat.com)

* Wed Nov 09 2016 Drew Anderson <dranders@redhat.com> 0.0.169-1
-

* Tue Nov 08 2016 Zhiming Zhang <zhizhang@redhat.com> 0.0.168-1
- curl function tidy-up (dranders@redhat.com)
- logger.debug curlCount (dranders@redhat.com)
- retry curl of not successful (dranders@redhat.com)

* Tue Nov 08 2016 Kenny Woodson <kwoodson@redhat.com> 0.0.167-1
- add router monitoring script to scripts-monitoring-openshift RPM
  (jdiaz@redhat.com)

* Tue Nov 08 2016 Joel Diaz <jdiaz@redhat.com> 0.0.166-1
- use image uuid instead of image name (dranders@redhat.com)
- router monitoring (jdiaz@redhat.com)
- oinv - fix method docstring for transpose (blentz@redhat.com)
- oinv - update default columns (blentz@redhat.com)
- add oinv cli tool (blentz@redhat.com)

* Fri Oct 28 2016 Zhiming Zhang <zhizhang@redhat.com> 0.0.165-1
- unused-variable (dranders@redhat.com)
- force teardown if error with es_index (dranders@redhat.com)
- logging-not-lazy (dranders@redhat.com)
- fail early if pod not found (dranders@redhat.com)
- debug not used (dranders@redhat.com)
- use logger (dranders@redhat.com)
- updating password change message to user (dedgar@redhat.com)

* Thu Oct 27 2016 Ivan Horvath <ihorvath@redhat.com> 0.0.164-1
- add synthetic property that ossh can use to filter out synth hosts.
  (blentz@redhat.com)
- changing script to find the image instead of hardcoding it
  (ihorvath@redhat.com)
- Fix for the metrics check (whearn@redhat.com)

* Thu Oct 27 2016 Joel Smith <joesmith@redhat.com> 0.0.163-1
- Make sure IAM scripts are execuatable (joesmith@redhat.com)
- making scripts executable (dedgar@redhat.com)

* Tue Oct 25 2016 Drew Anderson <dranders@redhat.com> 0.0.162-1
- Revert "Automatic commit of package [openshift-tools-scripts] release
  [0.0.162-1]." (dedgar@redhat.com)
- fixing iam_tools package directory structure (dedgar@redhat.com)
- addding /usr/local/bin dir to scripts spec (dedgar@redhat.com)
- Automatic commit of package [openshift-tools-scripts] release [0.0.162-1].
  (dedgar@redhat.com)
- updating spec file (dedgar@redhat.com)
- disabling pylint import error for boto3 (dedgar@redhat.com)
- making compatible with unconfigured new accounts created by
  aws_api_key_manager (dedgar@redhat.com)
- wrapping functions in a class (dedgar@redhat.com)
- updating spec file (dedgar@redhat.com)
- fixing pylint errors (dedgar@redhat.com)
- refactoring and adding saml creds module (dedgar@redhat.com)
- initial addition of delete iam user tool (dedgar@redhat.com)

* Mon Oct 24 2016 Unknown name 0.0.161-1
- single-line docs comment (dranders@redhat.com)

* Mon Oct 24 2016 Unknown name 0.0.160-1
-

* Mon Oct 24 2016 Kenny Woodson <kwoodson@redhat.com> 0.0.159-1
- creating subdirectory (dedgar@redhat.com)
- finished testing on tower (dedgar@redhat.com)
- style changes (dedgar@redhat.com)
- updating comments, fixing indentation (dedgar@redhat.com)
- disabling pylint import error for boto3 (dedgar@redhat.com)
- updating message to user (dedgar@redhat.com)
- adding aws_api_key_manager.py (dedgar@redhat.com)

* Mon Oct 24 2016 Wesley Hearn <whearn@redhat.com> 0.0.158-1
- Some formatting around cron-send-logging-checks (whearn@redhat.com)
- Added quick and dirty disk check (whearn@redhat.com)
- Added a catch around the clusterhealth to fail the check if an exception is
  thrown. (whearn@redhat.com)
- Only loop over all pods only once and various other changes
  (whearn@redhat.com)
- Add logging checks (whearn@redhat.com)

* Sun Oct 23 2016 Unknown name 0.0.157-1
- this could be required to help ensure things are available for subsequent
  commands (dranders@redhat.com)

* Thu Oct 20 2016 Unknown name 0.0.156-1
- use new library function (dranders@redhat.com)
- pylint (dranders@redhat.com)
- pylint (dranders@redhat.com)
- reduce scale of script, use library (dranders@redhat.com)

* Wed Oct 19 2016 zhiwliu <zhiwliu@redhat.com> 0.0.155-1
- Missed a few scripts in commit 1fcf0 (whearn@redhat.com)
- add namespace to allow us to seperate builds (dranders@redhat.com)
- "finished" was confusing (dranders@redhat.com)
- pylinting (dranders@redhat.com)
- almost-rebuild cron-send-create-app (dranders@redhat.com)

* Thu Oct 13 2016 Wesley Hearn <whearn@redhat.com> 0.0.154-1
- Few fixes around the metrics check (whearn@redhat.com)

* Thu Oct 13 2016 Wesley Hearn <whearn@redhat.com> 0.0.153-1
- Few bug fixes around metrics (whearn@redhat.com)
- The start time key is starttime not start_time (whearn@redhat.com)

* Wed Oct 12 2016 Wesley Hearn <whearn@redhat.com> 0.0.152-1
- Fix cron-send-metrics-checks imports (whearn@redhat.com)
- This is only going to run on the master so always make sure to load the admin
  kubeconfig (whearn@redhat.com)

* Wed Oct 12 2016 Wesley Hearn <whearn@redhat.com> 0.0.151-1
- Add cron-send-metrics-checks to openshift-tools-scripts.spec
  (whearn@redhat.com)

* Tue Oct 11 2016 Wesley Hearn <whearn@redhat.com> 0.0.150-1
- Add openshift metrics checks. Updated ocutil with more features
  (whearn@redhat.com)
- save log output, exclude openshift project, use grep instead of diff
  (sedgar@redhat.com)
- added cron script to delete stuck projects for bz 1367432 (sedgar@redhat.com)

* Thu Oct 06 2016 Thomas Wiest <twiest@redhat.com> 0.0.149-1
- Fixed bug in ops-ec2-snapshot-ebs-volumes.py when not passing in --sleep-
  between-snaps. (twiest@redhat.com)

* Thu Oct 06 2016 Joel Diaz <jdiaz@redhat.com> 0.0.148-1
- migrate to ansible2 (jdiaz@redhat.com)

* Wed Oct 05 2016 Thomas Wiest <twiest@redhat.com> 0.0.147-1
- Added a sleep between AWS API calls. (twiest@redhat.com)

* Wed Sep 28 2016 Joel Diaz <jdiaz@redhat.com> 0.0.146-1
- update event watcher with regex ability (jdiaz@redhat.com)

* Mon Sep 26 2016 Sten Turpin <sten@redhat.com> 0.0.145-1
-  add redis dep

* Mon Sep 26 2016 Sten Turpin <sten@redhat.com> 0.0.144-1
- stop using unique project names for now

* Mon Sep 26 2016 Sten Turpin <sten@redhat.com> 0.0.143-1
- stop using unique project names till we can get a better handle on them
  (sten@redhat.com)

* Mon Sep 26 2016 Ivan Horvath <ihorvath@redhat.com> 0.0.142-1
- fixing redis persistence and heartbeater referencing non-existing var
  (ihorvath@redhat.com)

* Thu Sep 22 2016 Kenny Woodson <kwoodson@redhat.com> 0.0.141-1
- change ohi/ossh/etc to just use cache by default (jdiaz@redhat.com)

* Thu Sep 22 2016 Kenny Woodson <kwoodson@redhat.com> 0.0.140-1
- zagg uses redis (ihorvath@redhat.com)

* Tue Sep 20 2016 Kenny Woodson <kwoodson@redhat.com> 0.0.139-1
- Added gcs monitoring. (kwoodson@redhat.com)

* Thu Sep 15 2016 Kenny Woodson <kwoodson@redhat.com> 0.0.138-1
- changing the zagg-*-processor scripts to use multiprocessing in hope of
  speedups (ihorvath@redhat.com)

* Thu Sep 15 2016 Kenny Woodson <kwoodson@redhat.com> 0.0.137-1
-

* Thu Sep 15 2016 Kenny Woodson <kwoodson@redhat.com> 0.0.136-1
- Fixing code for snapshots. (kwoodson@redhat.com)

* Mon Sep 12 2016 Kenny Woodson <kwoodson@redhat.com> 0.0.135-1
- Adding subpackage for gcp. (kwoodson@redhat.com)

* Mon Sep 12 2016 Kenny Woodson <kwoodson@redhat.com> 0.0.134-1
- Adding gcp snapshot tooling. (kwoodson@redhat.com)

* Mon Sep 12 2016 Thomas Wiest <twiest@redhat.com> 0.0.133-1
- Added cgrouputil.py and changed dockerutil to be able to use it if requested.
  (twiest@redhat.com)

* Mon Sep 12 2016 Matt Woodson <mwoodson@redhat.com> 0.0.132-1
- don't need string defaults here, only in the to_* functions
  (dranders@redhat.com)
- pylint fail - line too long (on a comment, really?) :-( (dranders@redhat.com)
- underlying to_* functions require strings as defaults (dranders@redhat.com)
- misunderstood how defaults work with dict.get(key, default)
  (dranders@redhat.com)
- re-written to remove the if and just use math (dranders@redhat.com)
- set defaults in case if is never true (dranders@redhat.com)
- fix a max method (zhizhang@zhizhang-laptop-nay.redhat.com)
- use random project name, delete always at the end (sten@redhat.com)
- add Terminating project check (zhizhang@zhizhang-laptop-nay.redhat.com)

* Wed Aug 31 2016 Joel Diaz <jdiaz@redhat.com> 0.0.131-1
- don't include pre-cleanup task in timing of app creates (jdiaz@redhat.com)

* Wed Aug 31 2016 Kenny Woodson <kwoodson@redhat.com> 0.0.130-1
- Moving default behavoir to use cache for ossh and oscp (kwoodson@redhat.com)

* Mon Aug 29 2016 Sten Turpin <sten@redhat.com> 0.0.129-1
- added function to delete ES index after app create (sten@redhat.com)

* Mon Aug 29 2016 Joel Diaz <jdiaz@redhat.com> 0.0.128-1
- Added cron-send-docker-containers-usage.py (twiest@redhat.com)
- grab the actual docker-timer script (jdiaz@redhat.com)

* Tue Aug 23 2016 Joel Diaz <jdiaz@redhat.com> 0.0.127-1
- script to report on age of certificates (jdiaz@redhat.com)

* Fri Aug 19 2016 Zhiming Zhang <zhizhang@redhat.com> 0.0.126-1
- Add more container info to existing dns resolution check output
  (agrimm@redhat.com)
- Prune haproxy processes more aggressively (agrimm@redhat.com)
- add saml check (zhizhang@zhizhang-laptop-nay.redhat.com)

* Mon Aug 15 2016 Joel Diaz <jdiaz@redhat.com> 0.0.125-1
- change logic to simply stop any haproxy process... (jdiaz@redhat.com)

* Fri Aug 12 2016 Joel Diaz <jdiaz@redhat.com> 0.0.124-1
- script to identify and stop stuck haproxy processes (jdiaz@redhat.com)
- add try and timestamps around zgs_send (sten@redhat.com)
- print timestamp on app create start (sten@redhat.com)

* Wed Jul 27 2016 Wesley Hearn <whearn@redhat.com> 0.0.123-1
- Print first IP address in json output. convert_to_ip will return 1 ip address
  in our use case (whearn@redhat.com)

* Wed Jul 27 2016 Wesley Hearn <whearn@redhat.com> 0.0.121-1
- Added simple json output to ohi, updated awsutil to have convert_to_ip not
  require a list (whearn@redhat.com)

* Mon Jul 25 2016 Joel Diaz <jdiaz@redhat.com> 0.0.120-1
- add synthetic cluster-wide host support to ops-zagg-client (jdiaz@redhat.com)
- moving everything from dynamic keys to static zabbix items
  (ihorvath@redhat.com)
- Moved unncecesary output to only display on verbose mode
  (bshpurke@redhat.com)
- Improved nodes_not_schedulable check Check avoids master nodes Reincluded
  zabbix trigger for check (bshpurke@redhat.com)
- etcd metrics with dynamic items in zabbix (ihorvath@redhat.com)

* Mon Jul 25 2016 Joel Diaz <jdiaz@redhat.com>
- add synthetic cluster-wide host support to ops-zagg-client (jdiaz@redhat.com)
- moving everything from dynamic keys to static zabbix items
  (ihorvath@redhat.com)
- Moved unncecesary output to only display on verbose mode
  (bshpurke@redhat.com)
- Improved nodes_not_schedulable check Check avoids master nodes Reincluded
  zabbix trigger for check (bshpurke@redhat.com)
- etcd metrics with dynamic items in zabbix (ihorvath@redhat.com)

* Tue Jul 19 2016 Joel Diaz <jdiaz@redhat.com> 0.0.118-1
- add --timeout to ops-runner and a dynamic item to hold these items
  (jdiaz@redhat.com)
- better readability, same refactor for oadm (sten@redhat.com)
- refactor to use subprocess.communicate(), capture all pod logs in the project
  on failure (sten@redhat.com)
- return all pod logs (sten@redhat.com)
- add --list-cluster to ohi (sten@redhat.com)

* Thu Jul 07 2016 Russell Harrison <rharriso@redhat.com> 0.0.117-1
- Removed unused sys import (rharriso@redhat.com)
- Remove rev bump (rharriso@redhat.com)
- Add basic dnsmasq monitoring template and cron configuration
  (rharriso@redhat.com)

* Thu Jul 07 2016 Joel Diaz <jdiaz@redhat.com> 0.0.116-1
- add new cluster-wide calculations 1) cluster-wide max allocatable memory (for
  compute nodes) 2) cluster-wide max cpu (for compute nodes) in milicores 3)
  cluster-wide cpu units scheduled across compute nodes (total in milicores and
  percentage) 4) cluster-wide cpu unscheduled resources across compute nodes
  (total in milicores and percentage) 5) cluster-wide mem scheduled across
  compute nodes (total in bytes and percentage) 6) cluster-wide mem unscheduled
  resources across compute nodes (total in bytes and percentage) 7) cluster-
  wide cpu and memory oversubscription (using cpu/mem limits on running pods)
  (jdiaz@redhat.com)

* Wed Jul 06 2016 Joel Diaz <jdiaz@redhat.com> 0.0.115-1
- Illiminated unnecessary for loop (benpack101@gmail.com)
- Fixed pylint issues (benpack101@gmail.com)
- Added check for nodes without labels (bshpurke@redhat.com)
- send integers to zabbix (that's what it expects) (jdiaz@redhat.com)

* Wed Jul 06 2016 Ivan Horvath <ihorvath@redhat.com> 0.0.114-1
- adding cpu and memory per process monitoring (ihorvath@redhat.com)
- adding new cpu/mem percentage monitoring script (ihorvath@redhat.com)
- adding cpu and memory per process monitoring (ihorvath@redhat.com)
- adding new cpu/mem percentage monitoring script (ihorvath@redhat.com)
- add event watching script to RPM (jdiaz@redhat.com)

* Tue Jul 05 2016 Sten Turpin <sten@redhat.com> 0.0.113-1
- added debug info for nodes not ready check (sten@redhat.com)
- Making refresh-cache work in oscp ossh. (kwoodson@redhat.com)
- report average cpu and memory allocations for compute nodes across the
  cluster (jdiaz@redhat.com)
- add flock without erroring on lock already acquired (jdiaz@redhat.com)
- openshift event watcher/reporter (jdiaz@redhat.com)

* Fri Jun 24 2016 Zhiming Zhang <zhizhang@redhat.com> 0.0.112-1
- just in order to build new rpm (zhizhang@zhizhang-laptop-nay.redhat.com)

* Thu Jun 23 2016 Joel Diaz <jdiaz@redhat.com> 0.0.111-1
- gracefully handle nodes with no 'type' label (jdiaz@redhat.com)

* Thu Jun 23 2016 Kenny Woodson <kwoodson@redhat.com> 0.0.110-1
- deal will nodes with no running pods (jdiaz@redhat.com)
- move the script to right rpm (zhizhang@zhizhang-laptop-nay.redhat.com)

* Thu Jun 23 2016 zhiming
-

* Wed Jun 22 2016 Joel Diaz <jdiaz@redhat.com> 0.0.108-1
- catch ocassional exception on container cleanup (and retry)
  (jdiaz@redhat.com)

* Tue Jun 21 2016 Thomas Wiest <twiest@redhat.com> 0.0.107-1
- Added Name and purpose tagging to ops-ec2-add-snapshot-tag-to-ebs-volumes.py
  (twiest@redhat.com)

* Mon Jun 20 2016 Joel Diaz <jdiaz@redhat.com> 0.0.106-1
- fixed handling urlerror, added timeout (sten@redhat.com)

* Mon Jun 20 2016 Joel Diaz <jdiaz@redhat.com> 0.0.105-1
- handle case when no clusterrolebinding is defined (return code non-zero)
  (jdiaz@redhat.com)

* Fri Jun 17 2016 Ivan Horvath <ihorvath@redhat.com> 0.0.104-1
- changing the cron entries, because they were lacking the names and adding
  defattr to files section in one of the packages in the script spec file
  (ihorvath@redhat.com)

* Wed Jun 15 2016 Ivan Horvath <ihorvath@redhat.com> 0.0.103-1
- fixing typo in path inside script spec file (ihorvath@redhat.com)

* Wed Jun 15 2016 Unknown name 0.0.102-1
- Adding monitoring for existing connections on etcd and master api server
  (ihorvath@redhat.com)

* Wed Jun 08 2016 Thomas Wiest <twiest@redhat.com> 0.0.101-1
- Added ops-ec2-add-snapshot-tag-to-ebs-volumes.py (twiest@redhat.com)
- fix for the s3 docker registry (mwoodson@redhat.com)

* Thu Jun 02 2016 Sten Turpin <sten@redhat.com> 0.0.100-1
- specify known-good version of hello-openshift (sten@redhat.com)

* Wed Jun 01 2016 Sten Turpin <sten@redhat.com> 0.0.99-1
- moved app build check into cron-send-create-app

* Wed Jun 01 2016 Sten Turpin <sten@redhat.com> 0.0.98-1
- remove cron-send-build-app script (sten@redhat.com)
- added build/arbitrary app create capability to create-app check
  (sten@redhat.com)

* Wed Jun 01 2016 Joel Diaz <jdiaz@redhat.com> 0.0.97-1
- ignore non-ready nodes (jdiaz@redhat.com)

* Tue May 31 2016 Kenny Woodson <kwoodson@redhat.com> 0.0.96-1
- Fixing list functionality when oo vars are missing (kwoodson@redhat.com)
- add cpu check for process (zhizhang@zhizhang-laptop-nay.redhat.com)

* Tue May 31 2016 Kenny Woodson <kwoodson@redhat.com> 0.0.95-1
-

* Fri May 27 2016 Joel Diaz <jdiaz@redhat.com> 0.0.94-1
- cluster-capacity script relies on base python-openshift-tools/conversions.py
  (jdiaz@redhat.com)
- allow capacity checks on 3.1 clusters (jdiaz@redhat.com)
- memory available and max-mem pod schedulable capacity checks plus new
  'conversions' library and necessary RPM spec updates to include capacity
  checks into monitoring-openshift.rpm (jdiaz@redhat.com)

* Tue May 24 2016 Joel Diaz <jdiaz@redhat.com> 0.0.93-1
- 'try' each pruning attempt so an earlier error doesn't stop all pruning
  (jdiaz@redhat.com)
- use oadm instead of oc as a workaround for 3.2 (sten@redhat.com)
- demo using oadm to create project (sten@redhat.com)
- 10 minutes for build, 4 minutes for deploy (sten@redhat.com)

* Thu May 19 2016 Joel Diaz <jdiaz@redhat.com> 0.0.92-1
- add build/deploy/image pruning script (jdiaz@redhat.com)

* Thu May 19 2016 Matt Woodson <mwoodson@redhat.com> 0.0.91-1
- fixed the aws s3 check (mwoodson@redhat.com)

* Wed May 18 2016 Matt Woodson <mwoodson@redhat.com> 0.0.90-1
- fixed a skydns issue (mwoodson@redhat.com)

* Wed May 18 2016 Matt Woodson <mwoodson@redhat.com> 0.0.89-1
- shortening the project name in the cron-send-build-app.py
  (mwoodson@redhat.com)

* Mon May 16 2016 Thomas Wiest <twiest@redhat.com> 0.0.88-1
- Added ops-ec2-snapshot-ebs-volumes.py and ops-ec2-trim-ebs-snapshots.py
  (twiest@redhat.com)
- added a function to prevent running outside bastion hosts (sten@redhat.com)
- fixed comments referring to the check this was based on (sten@redhat.com)
- pylint.... (sten@redhat.com)
- add kubeconfig test (sten@redhat.com)
- a little cleanup as suggested by mwoodson (sten@redhat.com)
- fixed pylint errors (sten@redhat.com)
- script to generate + request signing of certs (sten@redhat.com)
- renamed build-local-setup.sh to build-local-setup-centos7.sh and fixed it to
  work with our latest way to build. Also fixed the
  local_development_monitoring.adoc to be in line with our current way of
  developing. (twiest@redhat.com)

* Fri Apr 22 2016 Kenny Woodson <kwoodson@redhat.com> 0.0.87-1
- Kubeconfig fix (kwoodson@redhat.com)
- fix up references to openshift-ansible repo (jdiaz@redhat.com)

* Mon Apr 18 2016 Joel Diaz <jdiaz@redhat.com> 0.0.86-1
- chmod +x for all the executable files in scripts-inventory-clients RPM and
  pylint fixes (jdiaz@redhat.com)

* Mon Apr 18 2016 Joel Diaz <jdiaz@redhat.com> 0.0.85-1
- fix dependency name, and switch to not depend on openshift-ansible*
  (jdiaz@redhat.com)

* Mon Apr 18 2016 Joel Diaz <jdiaz@redhat.com> 0.0.84-1
- copy host/inventory tools from openshift-ansible/bin and generate equivalent
  RPMs clean up pylint (jdiaz@redhat.com)
- found + fixed a typo (sten@redhat.com)
- fixed pylint errors (sten@redhat.com)
- add pod and web service checks (sten@redhat.com)

* Thu Mar 24 2016 Unknown name 0.0.83-1
- disable line-too-long on line 384 (zhizhang@zhizhang-laptop-nay.redhat.com)
- fix pylint space (zhizhang@zhizhang-laptop-nay.redhat.com)
- fix some pylint last (zhizhang@redhat.com)
- fix some pylint 2 (zhizhang@redhat.com)
- fix some pylint (zhizhang@redhat.com)
- delete some useless code (zhizhang@redhat.com)
- fix some dynamic error (zhizhang@redhat.com)
- fix some typo (zhizhang@zhizhang-laptop-nay.redhat.com)
- fix line too long (zhizhang@zhizhang-laptop-nay.redhat.com)
- fix some pylint space problem (zhizhang@zhizhang-laptop-nay.redhat.com)
- add two item pv.capacity total and available capacity andd dynamic pv.count
  (zhizhang@zhizhang-laptop-nay.redhat.com)
- also fail if there's no ready status (sten@redhat.com)
- loop over conditions instead of checking only the first (sten@redhat.com)

* Tue Mar 15 2016 Joel Diaz <jdiaz@redhat.com> 0.0.82-1
- Adding verbosity to simple app create (kwoodson@redhat.com)

* Mon Mar 14 2016 Joel Diaz <jdiaz@redhat.com> 0.0.81-1
- zagg-server doesn't need monitoring-openshift (jdiaz@redhat.com)

* Thu Mar 03 2016 Unknown name 0.0.80-1
- add the cron-send-build-app to the list (zhizhang@zhizhang-laptop-
  nay.redhat.com)

* Thu Mar 03 2016 Unknown name 0.0.79-1
- remove some useless var (zhizhang@zhizhang-laptop-nay.redhat.com)
- fix another bug (zhizhang@zhizhang-laptop-nay.redhat.com)
- fix some faile bug (zhizhang@zhizhang-laptop-nay.redhat.com)
- fix the build time of fail (zhizhang@zhizhang-laptop-nay.redhat.com)
- add buildtime when build error (zhizhang@zhizhang-laptop-nay.redhat.com)
- remove the verbose (zhizhang@zhizhang-laptop-nay.redhat.com)
- fix some verbose (zhizhang@zhizhang-laptop-nay.redhat.com)
- fix unused i (zhizhang@zhizhang-laptop-nay.redhat.com)
- fix too-many-branch (zhizhang@zhizhang-laptop-nay.redhat.com)
- delete some space after # (zhizhang@zhizhang-laptop-nay.redhat.com)
- disable pylint=too-many-branches (zhizhang@zhizhang-laptop-nay.redhat.com)
- add more function try to solve the oo many branches (zhizhang@zhizhang-
  laptop-nay.redhat.com)
- fix the Unused variable (zhizhang@zhizhang-laptop-nay.redhat.com)
- fix Tab (zhizhang@zhizhang-laptop-nay.redhat.com)
- fix python Tab and space problem (zhizhang@zhizhang-laptop-nay.redhat.com)
- send both the app create time and build time to zabbix (zhizhang@zhizhang-
  laptop-nay.redhat.com)
- fix some bugs of checking (zhizhang@zhizhang-laptop-nay.redhat.com)
- checking app create on master with a build process (zhizhang@zhizhang-laptop-
  nay.redhat.com)

* Fri Feb 19 2016 Matt Woodson <mwoodson@redhat.com> 0.0.78-1
- changed the url to look for the api for master api check
  (mwoodson@redhat.com)
- fix up the error/exception handing path (jdiaz@redhat.com)

* Thu Feb 18 2016 Joel Diaz <jdiaz@redhat.com> 0.0.77-1
- deal with secure and non-secure registries (jdiaz@redhat.com)

* Wed Feb 17 2016 Joel Diaz <jdiaz@redhat.com> 0.0.76-1
- docker-registry health script (for master and non-master) (jdiaz@redhat.com)

* Tue Feb 16 2016 Joel Diaz <jdiaz@redhat.com> 0.0.75-1
- make sure regex matches trigger name (jdiaz@redhat.com)

* Tue Feb 16 2016 Joel Diaz <jdiaz@redhat.com> 0.0.74-1
- add step to re-run OVS report after fix is complete (jdiaz@redhat.com)

* Mon Feb 15 2016 Matt Woodson <mwoodson@redhat.com> 0.0.73-1
- pylint: ignore module name (mwoodson@redhat.com)
- changed the ec2 ami copy script name (mwoodson@redhat.com)

* Mon Feb 15 2016 Matt Woodson <mwoodson@redhat.com> 0.0.72-1
- added ec2_copy_ami_to_regions.py; added the cloud rpm (mwoodson@redhat.com)
- add ops-runner id name to logged output (jdiaz@redhat.com)

* Tue Feb 09 2016 Sten Turpin <sten@redhat.com> 0.0.71-1
- registry check now works on old + new registry, and checks all available
  registries (sten@redhat.com)

* Tue Feb 09 2016 Kenny Woodson <kwoodson@redhat.com> 0.0.70-1
- Adding file to list of file in rpm (kwoodson@redhat.com)

* Tue Feb 09 2016 Kenny Woodson <kwoodson@redhat.com> 0.0.69-1
- App create updates for multi-master (kwoodson@redhat.com)

* Mon Feb 08 2016 Joel Diaz <jdiaz@redhat.com> 0.0.68-1
- fix rename of remote-heal to remote-healer (jdiaz@redhat.com)

* Mon Feb 08 2016 Joel Diaz <jdiaz@redhat.com> 0.0.67-1
- add missing config file (jdiaz@redhat.com)

* Mon Feb 08 2016 Joel Diaz <jdiaz@redhat.com> 0.0.66-1
- fix bad variable name (jdiaz@redhat.com)

* Mon Feb 08 2016 Joel Diaz <jdiaz@redhat.com> 0.0.65-1
- add missing bits to spec (jdiaz@redhat.com)
- 2nd attempt remote healing tool (jdiaz@redhat.com)

* Thu Feb 04 2016 Sten Turpin <sten@redhat.com> 0.0.64-1
- registry no longer sends {} (sten@redhat.com)
- renamed /etc/openshift to /etc/origin (sten@redhat.com)
- new master check for hosts not ready
* Mon Feb 01 2016 Joel Diaz <jdiaz@redhat.com> 0.0.63-1
- report stray OVS rules found before and after cleanup (jdiaz@redhat.com)

* Mon Feb 01 2016 Matt Woodson <mwoodson@redhat.com> 0.0.62-1
- change master check to look for cluster api url; added master local check as
  well (mwoodson@redhat.com)

* Thu Jan 28 2016 Thomas Wiest <twiest@redhat.com> 0.0.61-1
- fixed bug in ops-runner when sending items to zabbix. (twiest@redhat.com)

* Wed Jan 27 2016 Thomas Wiest <twiest@redhat.com> 0.0.60-1
- Converted ops-runner from bash to python. (twiest@redhat.com)

* Wed Jan 27 2016 Joel Diaz <jdiaz@redhat.com> 0.0.59-1
- fix typo RPM dependency (jdiaz@redhat.com)

* Wed Jan 27 2016 Joel Diaz <jdiaz@redhat.com> 0.0.58-1
- add script (and new RPM) to detect and remove stray OVS rules/flows
  (jdiaz@redhat.com)

* Wed Jan 27 2016 Kenny Woodson <kwoodson@redhat.com> 0.0.57-1
-

* Tue Jan 26 2016 Joel Diaz <jdiaz@redhat.com> 0.0.56-1
- improve quoting of passed in arguments (jdiaz@redhat.com)

* Tue Jan 26 2016 Matt Woodson <mwoodson@redhat.com> 0.0.55-1
- fixed import dns stuff (mwoodson@redhat.com)

* Tue Jan 26 2016 Matt Woodson <mwoodson@redhat.com> 0.0.54-1
- added the skydns checks (mwoodson@redhat.com)
- Adding support for master ha checks (kwoodson@redhat.com)

* Mon Jan 25 2016 Joel Diaz <jdiaz@redhat.com> 0.0.53-1
- be more careful with mktemp and logging (fall back to logger)
  (jdiaz@redhat.com)

* Mon Jan 25 2016 Thomas Wiest <twiest@redhat.com> 0.0.52-1
- Added flock capabilities to ops-runner. (twiest@redhat.com)

* Thu Jan 21 2016 Joel Diaz <jdiaz@redhat.com> 0.0.51-1
- log non-zero exits to /var/log/ops-runner.log (jdiaz@redhat.com)

* Tue Jan 19 2016 Matt Woodson <mwoodson@redhat.com> 0.0.50-1
- separated pcp from zagg sender (mwoodson@redhat.com)

* Mon Jan 18 2016 Matt Woodson <mwoodson@redhat.com> 0.0.49-1
- removed python-openshift-tools-ansible as a dependency for ops-zagg-client
  (mwoodson@redhat.com)

* Mon Jan 18 2016 Matt Woodson <mwoodson@redhat.com> 0.0.48-1
- removed some old rpm references (mwoodson@redhat.com)

* Mon Jan 18 2016 Matt Woodson <mwoodson@redhat.com> 0.0.47-1
- sepearated openshift-tools rpms into subpackages (mwoodson@redhat.com)

* Mon Jan 11 2016 Matt Woodson <mwoodson@redhat.com> 0.0.46-1
- changed the dns resolution check's docker container to reference
  (mwoodson@redhat.com)

* Mon Jan 04 2016 Joel Diaz <jdiaz@redhat.com> 0.0.45-1
- have seen getent take up to 80 sec to complete raise timeout to allow it to
  finish (jdiaz@redhat.com)

* Thu Dec 17 2015 Joel Diaz <jdiaz@redhat.com> 0.0.44-1
- make script executable (jdiaz@redhat.com)

* Thu Dec 17 2015 Joel Diaz <jdiaz@redhat.com> 0.0.43-1
- script and cron to test DNS resolution on exising containers
  (jdiaz@redhat.com)

* Wed Dec 16 2015 Thomas Wiest <twiest@redhat.com> 0.0.42-1
- Split ops-zagg-processor.py into ops-zagg-metric-processor.py and ops-zagg-
  heartbeat-processor.py. (twiest@redhat.com)

* Wed Dec 16 2015 Joel Diaz <jdiaz@redhat.com> 0.0.41-1
- change to using oso-rhel7-zagg-client container and hit redhat.com instead of
  google.com (jdiaz@redhat.com)

* Tue Dec 15 2015 Joel Diaz <jdiaz@redhat.com> 0.0.40-1
- script to test and report DNS query results within container
  (jdiaz@redhat.com)

* Mon Dec 14 2015 Matt Woodson <mwoodson@redhat.com> 0.0.39-1
- added random sleep to heartbeats checks (mwoodson@redhat.com)
- added random sleep to ops-runner (mwoodson@redhat.com)

* Mon Dec 14 2015 Joel Diaz <jdiaz@redhat.com> 0.0.38-1
- Changed ops-zagg-processor to send metrics on the number of metrics in the
  queue, heart beats in the queue and the number of errors while processing.
  (twiest@redhat.com)
- Add script to be called from zabbix custom script actions and lay down config
  file for it during playbook run (jdiaz@redhat.com)

* Tue Dec 08 2015 Thomas Wiest <twiest@redhat.com> 0.0.37-1
- Added chunking and error handling to ops-zagg-processor for zabbix targets.
  (twiest@redhat.com)

* Fri Dec 04 2015 Matt Woodson <mwoodson@redhat.com> 0.0.36-1
- added pv counts to the master openshift api check (mwoodson@redhat.com)

* Wed Dec 02 2015 Matt Woodson <mwoodson@redhat.com> 0.0.35-1
- added docker registry cluster check (mwoodson@redhat.com)

* Fri Nov 20 2015 Matt Woodson <mwoodson@redhat.com> 0.0.34-1
- added nan check (mwoodson@redhat.com)

* Thu Nov 19 2015 Matt Woodson <mwoodson@redhat.com> 0.0.33-1
- grouped the checks and wrapped them in try/except (mwoodson@redhat.com)
- added openshift api ping check to master check script (mwoodson@redhat.com)
- added metrics to cron-send-os-master (mwoodson@redhat.com)

* Tue Nov 17 2015 Matt Woodson <mwoodson@redhat.com> 0.0.32-1
- fixed the healthz check (mwoodson@redhat.com)

* Tue Nov 17 2015 Matt Woodson <mwoodson@redhat.com> 0.0.31-1
- changed permissions, fixed a bug of master api check (mwoodson@redhat.com)

* Tue Nov 17 2015 Joel Diaz <jdiaz@redhat.com> 0.0.30-1
- Docker cron timing (jdiaz@redhat.com)

* Tue Nov 17 2015 Matt Woodson <mwoodson@redhat.com> 0.0.29-1
- removed old scripts (mwoodson@redhat.com)
- added some updated rest api; added user running pod count
  (mwoodson@redhat.com)
- updated the spec and cron jobs to run the new master api check
  (mwoodson@redhat.com)
- added the openshift rest api, updated master script (mwoodson@redhat.com)
- added master monitoring (mwoodson@redhat.com)

* Mon Nov 16 2015 Joel Diaz <jdiaz@redhat.com> 0.0.28-1
- Add scripts to report S3 bucket stats from master nodes (jdiaz@redhat.com)

* Tue Nov 10 2015 Marek Mahut <mmahut@redhat.com> 0.0.27-1
- Load the etcd port as it can be different when using external etcd
  (mmahut@redhat.com)

* Fri Nov 06 2015 Matt Woodson <mwoodson@redhat.com> 0.0.26-1
- added network checks (mwoodson@redhat.com)

* Wed Nov 04 2015 Matt Woodson <mwoodson@redhat.com> 0.0.25-1
- added %%util check to disk checker (mwoodson@redhat.com)

* Wed Nov 04 2015 Marek Mahut <mmahut@redhat.com> 0.0.24-1
- sbin/bash doesn't exist (mmahut@redhat.com)
- Make sure cron-send-project-count.sh is executable (mmahut@redhat.com)

* Tue Nov 03 2015 Matt Woodson <mwoodson@redhat.com> 0.0.23-1
- added the disk tps check (mwoodson@redhat.com)

* Tue Nov 03 2015 Marek Mahut <mmahut@redhat.com> 0.0.22-1
- Adding the cron-send-etcd-status.py tool and its dependencies
  (mmahut@redhat.com)

* Mon Nov 02 2015 Joel Diaz <jdiaz@redhat.com> 0.0.21-1
- add scripts to check and report pcp ping state. update zagg-client playbooks
  to add cron job for checking pcp ping state (jdiaz@redhat.com)

* Mon Nov 02 2015 Unknown name 0.0.20-1
-

* Fri Oct 30 2015 Unknown name 0.0.19-1
- Update cron-send-project-count.sh (gburges@redhat.com)
- Update cron-send-project-count.sh (gburges@redhat.com)
- finally done(?) (gburges@redhat.com)

* Mon Oct 12 2015 Matt Woodson <mwoodson@redhat.com> 0.0.18-1
- added pcp derived items; added debug and verbose (mwoodson@redhat.com)

* Thu Oct 08 2015 Sten Turpin <sten@redhat.com> 0.0.17-1
- make keys for data being sent match with what was defined in zabbix
  (sten@redhat.com)
- added cron-send-ovs-status script + accompanying changes (sten@redhat.com)
- added http to https redirect (sten@redhat.com)

* Thu Oct 08 2015 Thomas Wiest <twiest@redhat.com> 0.0.16-1
- Corrected the count script to properly return exit codes
  (mwhittingham@redhat.com)
- A few bug fixes (mwhittingham@redhat.com)

* Thu Oct 08 2015 Thomas Wiest <twiest@redhat.com> 0.0.15-1
- Send a count of users to Zabbix (mwhittingham@redhat.com)

* Fri Oct 02 2015 Thomas Wiest <twiest@redhat.com> 0.0.14-1
- added ops-runner. It sends the exit code of the command to zabbix.
  (twiest@redhat.com)

* Wed Sep 30 2015 Kenny Woodson <kwoodson@redhat.com> 0.0.13-1
- Adding a pcp metric sampler for cpu stats (kwoodson@redhat.com)

* Mon Sep 28 2015 Matt Woodson <mwoodson@redhat.com> 0.0.12-1
- changed underscores to hyphen (mwoodson@redhat.com)

* Fri Sep 25 2015 Matt Woodson <mwoodson@redhat.com> 0.0.11-1
- fixed the spec file (mwoodson@redhat.com)

* Fri Sep 25 2015 Matt Woodson <mwoodson@redhat.com> 0.0.10-1
- added dynamic prototype support to zagg. added the filsystem checks to use
  this (mwoodson@redhat.com)

* Thu Sep 17 2015 Thomas Wiest <twiest@redhat.com> 0.0.9-1
- added cron-send-process-count.sh and checks for openshift master and node
  processes are up. (twiest@redhat.com)

* Wed Sep 16 2015 Kenny Woodson <kwoodson@redhat.com> 0.0.8-1
- Adding SSL support for v3 monitoring (kwoodson@redhat.com)

* Tue Aug 18 2015 Matt Woodson <mwoodson@redhat.com> 0.0.7-1
- Merge pull request #20 from jgkennedy/pr (twiest@users.noreply.github.com)
- Combined the two graphs and refactored some things (jessek@redhat.com)

* Fri Jul 31 2015 Matt Woodson <mwoodson@redhat.com> 0.0.6-1
-

* Fri Jul 31 2015 Thomas Wiest <twiest@redhat.com> 0.0.5-1
- added zagg to zagg capability to ops-zagg-processor (twiest@redhat.com)

* Thu Jul 23 2015 Thomas Wiest <twiest@redhat.com> 0.0.4-1
- added ops-zagg-heartbeater.py (twiest@redhat.com)

* Wed Jul 15 2015 Thomas Wiest <twiest@redhat.com> 0.0.3-1
- added config file for ops-zagg-processor (twiest@redhat.com)

* Wed Jul 15 2015 Thomas Wiest <twiest@redhat.com> 0.0.2-1
- added python-openshift-tools-ansible sub package. (twiest@redhat.com)
- changed openshift-tools-scripts spec file to automatically include all
  monitoring scripts. (twiest@redhat.com)
- added ops-zagg-processor.py (twiest@redhat.com)
- added openshift-tools-scripts.spec (twiest@redhat.com)
* Tue Jul 07 2015 Thomas Wiest <twiest@redhat.com> 0.0.1-1
- new package built with tito<|MERGE_RESOLUTION|>--- conflicted
+++ resolved
@@ -498,7 +498,7 @@
 /usr/bin/verify-gather-logs-operations.py
 
 %changelog
-<<<<<<< HEAD
+
 * Thu Aug 16 2018 Zhiming Zhang <zhizhang@redhat.com> 0.1.150-1
 - fix typo (zhizhang@ovpn-12-53.pek2.redhat.com)
 
@@ -510,8 +510,6 @@
 - fix debug info (zhizhang@ovpn-12-41.pek2.redhat.com)
 - add checks for label of all the host on a cluster
   (zhizhang@ovpn-12-41.pek2.redhat.com)
-=======
->>>>>>> 229b0484
 
 * Thu Jul 26 2018 Ivan Horvath <ihorvath@redhat.com> 0.1.147-1
 - fixing some problems in host monitoring (ihorvath@redhat.com)

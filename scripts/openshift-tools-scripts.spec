--- conflicted
+++ resolved
@@ -1,10 +1,6 @@
 Summary:       OpenShift Tools Scripts
 Name:          openshift-tools-scripts
-<<<<<<< HEAD
-Version:       0.0.122
-=======
 Version:       0.0.123
->>>>>>> b64e48e8
 Release:       1%{?dist}
 License:       ASL 2.0
 URL:           https://github.com/openshift/openshift-tools
@@ -283,11 +279,7 @@
 
 
 %changelog
-<<<<<<< HEAD
-* Wed Jul 27 2016 Wesley Hearn <whearn@redhat.com> 0.0.122-1
-=======
 * Wed Jul 27 2016 Wesley Hearn <whearn@redhat.com> 0.0.123-1
->>>>>>> b64e48e8
 - Print first IP address in json output. convert_to_ip will return 1 ip address
   in our use case (whearn@redhat.com)
 

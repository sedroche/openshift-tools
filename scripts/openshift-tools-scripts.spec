Summary:       OpenShift Tools Scripts
Name:          openshift-tools-scripts
<<<<<<< HEAD
Version:       0.1.147
=======
Version:       0.1.145
>>>>>>> cfbcac80
Release:       1%{?dist}
License:       ASL 2.0
URL:           https://github.com/openshift/openshift-tools
Source0:       %{name}-%{version}.tar.gz
BuildArch:     noarch

%description
OpenShift Tools Scripts

%prep
%setup -q

%build

%install

mkdir -p %{buildroot}/usr/bin
cp -p monitoring/ops-metric-client.py %{buildroot}/usr/bin/ops-metric-client
cp -p monitoring/ops-metric-pcp-client.py %{buildroot}/usr/bin/ops-metric-pcp-client
cp -p monitoring/ops-zagg-client.py %{buildroot}/usr/bin/ops-zagg-client
cp -p monitoring/ops-zagg-pcp-client.py %{buildroot}/usr/bin/ops-zagg-pcp-client
cp -p monitoring/ops-zagg-metric-processor.py %{buildroot}/usr/bin/ops-zagg-metric-processor
cp -p monitoring/ops-zagg-heartbeat-processor.py %{buildroot}/usr/bin/ops-zagg-heartbeat-processor
cp -p monitoring/ops-zagg-heartbeater.py %{buildroot}/usr/bin/ops-zagg-heartbeater
cp -p monitoring/cron-send-process-count.sh %{buildroot}/usr/bin/cron-send-process-count
cp -p monitoring/cron-send-security-updates-count.py %{buildroot}/usr/bin/cron-send-security-updates-count
cp -p monitoring/cron-send-filesystem-metrics.py %{buildroot}/usr/bin/cron-send-filesystem-metrics
cp -p monitoring/cron-send-pcp-sampled-metrics.py %{buildroot}/usr/bin/cron-send-pcp-sampled-metrics
cp -p monitoring/ops-runner.py %{buildroot}/usr/bin/ops-runner
cp -p monitoring/cron-event-watcher.py %{buildroot}/usr/bin/cron-event-watcher
cp -p monitoring/cron-send-pcp-ping.sh %{buildroot}/usr/bin/cron-send-pcp-ping
cp -p monitoring/cron-send-etcd-status.py %{buildroot}/usr/bin/cron-send-etcd-status
cp -p monitoring/cron-send-disk-metrics.py %{buildroot}/usr/bin/cron-send-disk-metrics
cp -p monitoring/cron-send-metrics-checks.py %{buildroot}/usr/bin/cron-send-metrics-checks
cp -p monitoring/cron-send-logging-checks.py %{buildroot}/usr/bin/cron-send-logging-checks
cp -p monitoring/cron-send-network-metrics.py %{buildroot}/usr/bin/cron-send-network-metrics
cp -p monitoring/cron-send-s3-metrics.py %{buildroot}/usr/bin/cron-send-s3-metrics
cp -p monitoring/cron-send-gcs-metrics.py %{buildroot}/usr/bin/cron-send-gcs-metrics
cp -p monitoring/cron-send-os-master-metrics.py %{buildroot}/usr/bin/cron-send-os-master-metrics
cp -p monitoring/cron-send-docker-metrics.py %{buildroot}/usr/bin/cron-send-docker-metrics
cp -p monitoring/cron-send-docker-timer.py %{buildroot}/usr/bin/cron-send-docker-timer
cp -p monitoring/cron-send-docker-containers-usage.py %{buildroot}/usr/bin/cron-send-docker-containers-usage
cp -p monitoring/cron-send-docker-dns-resolution.py %{buildroot}/usr/bin/cron-send-docker-dns-resolution
cp -p monitoring/cron-send-docker-existing-dns-resolution.py %{buildroot}/usr/bin/cron-send-docker-existing-dns-resolution
cp -p monitoring/cron-send-registry-checks.py %{buildroot}/usr/bin/cron-send-registry-checks
cp -p monitoring/cron-send-docker-oc-versions.py %{buildroot}/usr/bin/cron-send-docker-oc-versions
cp -p monitoring/ops-zbx-event-processor.py %{buildroot}/usr/bin/ops-zbx-event-processor
cp -p monitoring/cron-send-os-skydns-checks.py %{buildroot}/usr/bin/cron-send-os-skydns-checks
cp -p monitoring/cron-send-os-dnsmasq-checks.py %{buildroot}/usr/bin/cron-send-os-dnsmasq-checks
cp -p monitoring/cron-send-aws-instance-health.py %{buildroot}/usr/bin/cron-send-aws-instance-health
cp -p monitoring/cron-send-ec2-ebs-volumes-in-stuck-state.py %{buildroot}/usr/bin/cron-send-ec2-ebs-volumes-in-stuck-state
cp -p monitoring/cron-send-create-app.py %{buildroot}/usr/bin/cron-send-create-app
cp -p monitoring/cron-send-internal-pods-check.py %{buildroot}/usr/bin/cron-send-internal-pods-check
cp -p monitoring/cron-send-usage-pv.py %{buildroot}/usr/bin/cron-send-usage-pv
cp -p monitoring/cron-send-project-operation.py %{buildroot}/usr/bin/cron-send-project-operation
cp -p monitoring/cron-send-project-stats.py %{buildroot}/usr/bin/cron-send-project-stats
cp -p monitoring/cron-openshift-pruner.py %{buildroot}/usr/bin/cron-openshift-pruner
cp -p remote-heal/remote-healer.py %{buildroot}/usr/bin/remote-healer
cp -p remote-heal/heal_for_docker_use_too_much_memory.yml %{buildroot}/usr/bin/heal_for_docker_use_too_much_memory.yml
cp -p remote-heal/heal_for_heartbeat.yml %{buildroot}/usr/bin/heal_for_heartbeat.yml
cp -p remote-heal/heal_cleanup_rootvg-var.yml %{buildroot}/usr/bin/heal_cleanup_rootvg-var.yml
cp -p cloud/aws/ops-ec2-copy-ami-to-all-regions.py %{buildroot}/usr/bin/ops-ec2-copy-ami-to-all-regions
cp -p cloud/aws/ops-ec2-snapshot-ebs-volumes.py %{buildroot}/usr/bin/ops-ec2-snapshot-ebs-volumes
cp -p cloud/aws/ops-ec2-trim-ebs-snapshots.py %{buildroot}/usr/bin/ops-ec2-trim-ebs-snapshots
cp -p cloud/aws/ops-ec2-add-snapshot-tag-to-ebs-volumes.py %{buildroot}/usr/bin/ops-ec2-add-snapshot-tag-to-ebs-volumes
cp -p cloud/gcp/ops-gcp-add-snapshot-label-to-pd-volumes.py %{buildroot}/usr/bin/ops-gcp-add-snapshot-label-to-pd-volumes
cp -p cloud/gcp/ops-gcp-snapshot-pd-volumes.py %{buildroot}/usr/bin/ops-gcp-snapshot-pd-volumes
cp -p cloud/gcp/ops-gcp-trim-pd-snapshots.py %{buildroot}/usr/bin/ops-gcp-trim-pd-snapshots
cp -p monitoring/cron-send-cluster-capacity.py %{buildroot}/usr/bin/cron-send-cluster-capacity
cp -p monitoring/cron-send-connection-count.py %{buildroot}/usr/bin/cron-send-connection-count
cp -p monitoring/cron-send-cpu-mem-stats.py %{buildroot}/usr/bin/cron-send-cpu-mem-stats
cp -p monitoring/cron-haproxy-close-wait.py %{buildroot}/usr/bin/cron-haproxy-close-wait
cp -p monitoring/delete-stuck-projects.sh %{buildroot}/usr/bin/delete-stuck-projects
cp -p monitoring/cron-send-saml-status.py %{buildroot}/usr/bin/cron-send-saml-status
cp -p monitoring/cron-certificate-expirations.py %{buildroot}/usr/bin/cron-certificate-expirations
cp -p monitoring/cron-send-os-router-status.py %{buildroot}/usr/bin/cron-send-os-router-status
cp -p monitoring/cron-send-elb-status.py %{buildroot}/usr/bin/cron-send-elb-status
cp -p monitoring/cron-send-build-counts.py %{buildroot}/usr/bin/cron-send-build-counts
cp -p monitoring/cron-send-stuck-builds.py %{buildroot}/usr/bin/cron-send-stuck-builds
cp -p monitoring/cron-send-elb-status.py %{buildroot}/usr/bin/cron-send-elb-status
cp -p monitoring/ops-ec2-check-tags.py %{buildroot}/usr/bin/ops-ec2-check-tags
cp -p monitoring/ops-gcp-check-tags.py %{buildroot}/usr/bin/ops-gcp-check-tags
cp -p monitoring/cron-send-zabbix-too-old.py %{buildroot}/usr/bin/cron-send-zabbix-too-old
cp -p monitoring/cron-send-router-reload-time.py %{buildroot}/usr/bin/cron-send-router-reload-time
cp -p cicd/verify-cicd-operation.py %{buildroot}/usr/bin/verify-cicd-operation.py
cp -p cicd/verify-gather-logs-operations.py %{buildroot}/usr/bin/verify-gather-logs-operations.py
cp -p monitoring/cron-send-prometheus-data.py %{buildroot}/usr/bin/cron-send-prometheus-data
cp -p monitoring/cron-send-dnsmasq-check.py %{buildroot}/usr/bin/cron-send-dnsmasq-check
cp -p devaccess/devaccess_wrap.py %{buildroot}/usr/bin/devaccess_wrap
cp -p monitoring/cron-send-service-web-check.py %{buildroot}/usr/bin/cron-send-service-web-check
cp -p monitoring/cron-send-rkhunter-checks.py %{buildroot}/usr/bin/cron-send-rkhunter-checks
cp -p monitoring/cron-send-cgroup-slice-metrics.sh %{buildroot}/usr/bin/cron-send-cgroup-slice-metrics
cp -p monitoring/cron-send-url-check.py %{buildroot}/usr/bin/cron-send-url-check
cp -p monitoring/cron-send-oc-cluster-capacity.sh %{buildroot}/usr/bin/cron-send-oc-cluster-capacity

mkdir -p %{buildroot}/etc/openshift_tools
cp -p monitoring/metric_sender.yaml.example %{buildroot}/etc/openshift_tools/metric_sender.yaml
cp -p monitoring/zagg_server.yaml.example %{buildroot}/etc/openshift_tools/zagg_server.yaml
cp -p remote-heal/remote_healer.conf.example %{buildroot}/etc/openshift_tools/remote_healer.conf
cp -p devaccess/devaccess_users.yaml %{buildroot}/etc/openshift_tools/devaccess_users.yaml

mkdir -p %{buildroot}/var/run/zagg/data

# openshift-tools-scripts-inventory-clients install
mkdir -p %{buildroot}%{_bindir}
mkdir -p %{buildroot}/etc/bash_completion.d
mkdir -p %{buildroot}/etc/openshift_tools
cp -p inventory-clients/{ohi,opscp,opssh,oscp,ossh} %{buildroot}%{_bindir}
cp -p inventory-clients/ossh_bash_completion %{buildroot}/etc/bash_completion.d
cp -p inventory-clients/openshift_tools.conf.example %{buildroot}/etc/openshift_tools/openshift_tools.conf

# openshift-tools-scripts-iam-tools install
mkdir -p %{buildroot}/usr/local/bin
install -m 755 iam-tools/aws_api_key_manager.py %{buildroot}/usr/local/bin/aws_api_key_manager
install -m 755 iam-tools/change_iam_password.py %{buildroot}/usr/local/bin/change_iam_password
install -m 755 iam-tools/delete_iam_account.py %{buildroot}/usr/local/bin/delete_iam_account
install -m 755 iam-tools/check_sso_service.py %{buildroot}/usr/local/bin/check_sso_service
install -m 755 iam-tools/check_sso_http_status.py %{buildroot}/usr/local/bin/check_sso_http_status
install -m 755 iam-tools/aws_creds_check.sh %{buildroot}/usr/local/bin/aws_creds_check
mkdir -p %{buildroot}%{python_sitelib}/openshift_tools
install -m 755 iam-tools/saml_aws_creds.py %{buildroot}%{python_sitelib}/openshift_tools/
ln -sf %{python_sitelib}/openshift_tools/saml_aws_creds.py %{buildroot}/usr/local/bin/saml_aws_creds

# openshift-tools-scripts-clam-update install
mkdir -p %{buildroot}/usr/local/bin
install -m 755 clam-update/push_clam_signatures.py %{buildroot}/usr/local/bin/push_clam_signatures
install -m 755 clam-update/pull_clam_signatures.py %{buildroot}/usr/local/bin/pull_clam_signatures
install -m 755 clam-update/check_clam_update.py %{buildroot}/usr/local/bin/check_clam_update

# openshift-tools-scripts-scanpod install
mkdir -p %{buildroot}/usr/bin
mkdir -p %{buildroot}/usr/local/bin
cp -p scan/scanpod-inmem.py %{buildroot}/usr/bin/scanpod-inmem
cp -p scan/scanpod-inmem-node.py %{buildroot}/usr/bin/scanpod-inmem-node
cp -p scan/scanlog_listener.py %{buildroot}/usr/local/bin/scanlog_listener
cp -p scan/upload_scanlogs.py %{buildroot}/usr/local/bin/upload_scanlogs

# ----------------------------------------------------------------------------------
# openshift-tools-scripts-inventory-clients subpackage
# ----------------------------------------------------------------------------------
%package inventory-clients
Summary:       OpenShift Tools Inventory Clients
Requires:      python2,python-openshift-tools-inventory-clients
BuildArch:     noarch

%description inventory-clients
OpenShift Tools Clients for interacting with hosts/inventory

%files inventory-clients
%{_bindir}/ohi
%{_bindir}/opscp
%{_bindir}/opssh
%{_bindir}/oscp
%{_bindir}/ossh
/etc/bash_completion.d/*
%config(noreplace)/etc/openshift_tools/openshift_tools.conf

# ----------------------------------------------------------------------------------
# openshift-tools-scripts-monitoring-remoteheal subpackage
# ----------------------------------------------------------------------------------
%package monitoring-remoteheal
Summary:       OpenShift Tools Monitoring Remote Heal Scripts
Requires:      python2,openshift-tools-scripts-inventory-clients,openshift-ansible-roles,openshift-tools-ansible-zabbix
BuildArch:     noarch

%description monitoring-remoteheal
OpenShift Tools Monitoring Remoteheal Scripts

%files monitoring-remoteheal
/usr/bin/remote-healer
/usr/bin/heal_for_docker_use_too_much_memory.yml
/usr/bin/heal_for_heartbeat.yml
/usr/bin/heal_cleanup_rootvg-var.yml
%config(noreplace)/etc/openshift_tools/remote_healer.conf

# ----------------------------------------------------------------------------------
# openshift-tools-scripts-devaccess subpackage
# ----------------------------------------------------------------------------------
%package devaccess
Summary:       OpenShift Tools Developer Access Scripts
Requires:      python2
BuildArch:     noarch

%description devaccess
OpenShift Tools script for allowing limited remote developer access

%files devaccess
/usr/bin/devaccess_wrap
%config(noreplace)/etc/openshift_tools/devaccess_users.yaml

# ----------------------------------------------------------------------------------
# openshift-tools-scripts-clam-update subpackage
# ----------------------------------------------------------------------------------
%package clam-update
Summary:       OpenShift Tools scanning scripts
Requires:      python2
BuildArch:     noarch

%description clam-update
OpenShift Tools scripts to update clam signature databases

%files clam-update
/usr/local/bin/push_clam_signatures
/usr/local/bin/pull_clam_signatures
/usr/local/bin/check_clam_update

# ----------------------------------------------------------------------------------
# openshift-tools-scripts-scanpod subpackage
# ----------------------------------------------------------------------------------
%package scanpod
Summary:       OpenShift Tools scanning scripts
Requires:      python2,python2-clamd
BuildArch:     noarch

%description scanpod
OpenShift Tools script to scan running pod

%files scanpod
/usr/bin/scanpod-inmem
/usr/bin/scanpod-inmem-node
/usr/local/bin/scanlog_listener
/usr/local/bin/upload_scanlogs

# ----------------------------------------------------------------------------------
# openshift-tools-scripts-monitoring-autoheal subpackage
# ----------------------------------------------------------------------------------
%package monitoring-autoheal
Summary:       OpenShift Tools Monitoring Autoheal Scripts
Requires:      python2,python-openshift-tools-monitoring-zagg
BuildArch:     noarch

%description monitoring-autoheal
OpenShift Tools Monitoring Autoheal Scripts

%files monitoring-autoheal
/usr/bin/cron-haproxy-close-wait
/usr/bin/delete-stuck-projects

# ----------------------------------------------------------------------------------
# openshift-tools-scripts-monitoring-pcp subpackage
# ----------------------------------------------------------------------------------
%package monitoring-pcp
Summary:       OpenShift Tools PCP Monitoring Scripts
Requires:      python2,openshift-tools-scripts-monitoring,python-openshift-tools-monitoring-zagg,python-openshift-tools-monitoring-pcp,python-docker-py
BuildRequires: python2-devel
BuildArch:     noarch

%description monitoring-pcp
OpenShift Tools PCP Monitoring Scripts

%files monitoring-pcp
/usr/bin/cron-send-filesystem-metrics
/usr/bin/cron-send-pcp-sampled-metrics
/usr/bin/cron-send-pcp-ping
/usr/bin/cron-send-disk-metrics
/usr/bin/cron-send-network-metrics
/usr/bin/ops-zagg-pcp-client
/usr/bin/ops-metric-pcp-client


# ----------------------------------------------------------------------------------
# openshift-tools-scripts-monitoring-docker subpackage
# ----------------------------------------------------------------------------------
%package monitoring-docker
Summary:       OpenShift Tools Docker Monitoring Scripts
Requires:      python2,python-openshift-tools-monitoring-zagg,python-openshift-tools-monitoring-docker,python-docker-py
BuildRequires: python2-devel
BuildArch:     noarch

%description monitoring-docker
OpenShift Tools Docker Monitoring Scripts

%files monitoring-docker
/usr/bin/cron-send-docker-metrics
/usr/bin/cron-send-docker-timer
/usr/bin/cron-send-docker-containers-usage
/usr/bin/cron-send-docker-dns-resolution
/usr/bin/cron-send-docker-existing-dns-resolution


# ----------------------------------------------------------------------------------
# openshift-tools-scripts-monitoring subpackage
# ----------------------------------------------------------------------------------
%package monitoring
Summary:       OpenShift Tools Monitoring Client Scripts
Requires:      python2,python-openshift-tools-monitoring-zagg
BuildRequires: python2-devel
BuildArch:     noarch

%description monitoring
OpenShift Tools Monitoring Client Scripts

%files monitoring
/usr/bin/cron-send-process-count
/usr/bin/cron-send-security-updates-count
/usr/bin/ops-runner
/usr/bin/ops-zagg-client
/usr/bin/ops-metric-client
%config(noreplace)/etc/openshift_tools/metric_sender.yaml


# ----------------------------------------------------------------------------------
# openshift-tools-scripts-monitoring-zagg-server subpackage
# ----------------------------------------------------------------------------------
%package monitoring-zagg-server
Summary:       OpenShift Tools Zagg Server Monitoring Scripts
Requires:      python2,python-openshift-tools-monitoring-zagg,python-openshift-tools-ansible
BuildRequires: python2-devel
BuildArch:     noarch

%description monitoring-zagg-server
OpenShift Tools Zagg Server Monitoring Scripts

%files monitoring-zagg-server
/usr/bin/ops-zagg-metric-processor
/usr/bin/ops-zagg-heartbeat-processor
/usr/bin/ops-zagg-heartbeater
/var/run/zagg/data
%config(noreplace)/etc/openshift_tools/zagg_server.yaml


# ----------------------------------------------------------------------------------
# openshift-tools-scripts-monitoring-aws subpackage
# ----------------------------------------------------------------------------------
%package monitoring-aws
Summary:       OpenShift Tools AWS Monitoring Scripts
Requires:      python2,python-openshift-tools-monitoring-aws,python-openshift-tools-monitoring-openshift,python-openshift-tools-monitoring-zagg
BuildRequires: python2-devel
BuildArch:     noarch

%description monitoring-aws
OpenShift Tools AWS Monitoring Scripts

%files monitoring-aws
/usr/bin/cron-send-s3-metrics
/usr/bin/ops-ec2-check-tags
/usr/bin/cron-send-aws-instance-health
/usr/bin/cron-send-ec2-ebs-volumes-in-stuck-state

# ----------------------------------------------------------------------------------
# openshift-tools-scripts-monitoring-gcp subpackage
# ----------------------------------------------------------------------------------
%package monitoring-gcp
Summary:       OpenShift Tools GCP Monitoring Scripts
Requires:      python2,python-openshift-tools-monitoring-gcp,python-openshift-tools-monitoring-openshift,python-openshift-tools-monitoring-zagg
BuildRequires: python2-devel
BuildArch:     noarch

%description monitoring-gcp
OpenShift Tools GCP Monitoring Scripts

%files monitoring-gcp
/usr/bin/cron-send-gcs-metrics
/usr/bin/ops-gcp-check-tags

# ----------------------------------------------------------------------------------
# openshift-tools-scripts-monitoring-openshift subpackage
# ----------------------------------------------------------------------------------
%package monitoring-openshift
Summary:       OpenShift Tools Openshift Product Scripts
Requires:      python2,python-openshift-tools,python-openshift-tools-monitoring-openshift,python-openshift-tools-monitoring-zagg,python-dns
BuildRequires: python2-devel
BuildArch:     noarch

%description monitoring-openshift
OpenShift Tools Openshift Product Scripts

%files monitoring-openshift
%defattr(755,root,root)
/usr/bin/cron-event-watcher
/usr/bin/cron-send-etcd-status
/usr/bin/cron-send-os-master-metrics
/usr/bin/cron-send-create-app
/usr/bin/cron-send-internal-pods-check
/usr/bin/cron-send-usage-pv
/usr/bin/cron-send-project-operation
/usr/bin/cron-send-project-stats
/usr/bin/cron-send-os-dnsmasq-checks
/usr/bin/cron-send-os-skydns-checks
/usr/bin/cron-send-registry-checks
/usr/bin/cron-openshift-pruner
/usr/bin/cron-send-cluster-capacity
/usr/bin/cron-send-connection-count
/usr/bin/cron-send-cpu-mem-stats
/usr/bin/cron-send-saml-status
/usr/bin/cron-certificate-expirations
/usr/bin/cron-send-metrics-checks
/usr/bin/cron-send-os-router-status
/usr/bin/cron-send-logging-checks
/usr/bin/cron-send-elb-status
/usr/bin/cron-send-build-counts
/usr/bin/cron-send-stuck-builds
/usr/bin/cron-send-elb-status
/usr/bin/cron-send-zabbix-too-old
/usr/bin/cron-send-docker-oc-versions
/usr/bin/cron-send-prometheus-data
/usr/bin/cron-send-dnsmasq-check
/usr/bin/cron-send-service-web-check
/usr/bin/cron-send-rkhunter-checks
/usr/bin/cron-send-router-reload-time
/usr/bin/cron-send-cgroup-slice-metrics
/usr/bin/cron-send-url-check
/usr/bin/cron-send-oc-cluster-capacity

# ----------------------------------------------------------------------------------
# openshift-tools-scripts-monitoring-zabbix-heal subpackage
# ----------------------------------------------------------------------------------
%package monitoring-zabbix-heal
Summary:       OpenShift Tools Zabbix Auto Heal Scripts
Requires:      python2
BuildRequires: python2-devel
BuildArch:     noarch

%description monitoring-zabbix-heal
OpenShift Tools Zabbix Auto Heal Scripts

%files monitoring-zabbix-heal
/usr/bin/ops-zbx-event-processor

# ----------------------------------------------------------------------------------
# openshift-tools-scripts-cloud-aws subpackage
# ----------------------------------------------------------------------------------
%package cloud-aws
Summary:       OpenShift Tools Cloud tools
Requires:      python2,python-openshift-tools-cloud-aws
BuildRequires: python2-devel
BuildArch:     noarch

%description cloud-aws
OpenShift Tools AWS specific scripts

%files cloud-aws
/usr/bin/ops-ec2-copy-ami-to-all-regions
/usr/bin/ops-ec2-snapshot-ebs-volumes
/usr/bin/ops-ec2-trim-ebs-snapshots
/usr/bin/ops-ec2-add-snapshot-tag-to-ebs-volumes

# ----------------------------------------------------------------------------------
# openshift-tools-scripts-cloud-gcp subpackage
# ----------------------------------------------------------------------------------
%package cloud-gcp
Summary:       OpenShift Tools Cloud tools
Requires:      python2,python-openshift-tools-cloud-gcp
BuildRequires: python2-devel
BuildArch:     noarch

%description cloud-gcp
OpenShift Tools GCP specific scripts

%files cloud-gcp
/usr/bin/ops-gcp-add-snapshot-label-to-pd-volumes
/usr/bin/ops-gcp-snapshot-pd-volumes
/usr/bin/ops-gcp-trim-pd-snapshots

# ----------------------------------------------------------------------------------
# openshift-tools-scripts-iam-tools subpackage
# ----------------------------------------------------------------------------------
%package iam-tools
Summary:       OpenShift Tools IAM tools
Requires:      python2
BuildRequires: python2-devel
BuildArch:     noarch

%description iam-tools
OpenShift Tools IAM specific scripts

%files iam-tools
/usr/local/bin/aws_api_key_manager
/usr/local/bin/change_iam_password
/usr/local/bin/delete_iam_account
/usr/local/bin/saml_aws_creds
/usr/local/bin/check_sso_service
/usr/local/bin/check_sso_http_status
/usr/local/bin/aws_creds_check
%{python_sitelib}/openshift_tools/saml_aws_creds*

# ----------------------------------------------------------------------------------
# openshift-tools-scripts-cicd subpackage
# ----------------------------------------------------------------------------------
%package cicd
Summary:       OpenShift Tools CICD Scripts
Requires:      python2
#BuildRequires: python2-devel
BuildArch:     noarch

%description cicd
OpenShift Tools cicd scripts

%files cicd
/usr/bin/verify-cicd-operation.py
/usr/bin/verify-gather-logs-operations.py

%changelog
<<<<<<< HEAD
* Thu Jul 26 2018 Ivan Horvath <ihorvath@redhat.com> 0.1.147-1
- fixing some problems in host monitoring (ihorvath@redhat.com)

* Wed Jul 25 2018 Ivan Horvath <ihorvath@redhat.com> 0.1.146-1
- update the openshift-tools-scripts rpm to include customer PV filter
  (achvatal@redhat.com)
- exclude nvme volumes that were being incorrectly included
  (achvatal@redhat.com)
- update the filesystem metrics check to filter out customer PVs
  (achvatal@redhat.com)
- catching edge case where rec_js['results']['description'] key does not exist
  (dedgar@redhat.com)

=======
>>>>>>> cfbcac80
* Wed Jul 25 2018 Alex Chvatal <achvatal@redhat.com> 0.1.145-1
- exclude customer PVs from being monitored by cron-send-filesystem-metrics

* Wed Jun 20 2018 Stefanie Forrester <sedgar@redhat.com> 0.1.144-1
- add gluster deployer to jenkins (sedgar@redhat.com)

* Thu May 31 2018 Matt Woodson <mwoodson@redhat.com> 0.1.143-1
- changed the verify cicd to send starter clusters to python version
  (mwoodson@redhat.com)

* Thu May 31 2018 Ivan Horvath <ihorvath@redhat.com> 0.1.142-1
- changing logging in snapshot related parts (ihorvath@redhat.com)
- Changed metadata for the bastion host rename. (twiest@redhat.com)

* Tue May 29 2018 Matt Woodson <mwoodson@redhat.com> 0.1.141-1
- Let free-stg use python pipeline (jupierce@redhat.com)

* Wed May 23 2018 Ivan Horvath <ihorvath@redhat.com> 0.1.140-1
- Changed use-tower[12].ops.rhcloud.com and tower.ops.rhcloud.com DNS entries
  to the new bastion centric names. (twiest@redhat.com)
- change of clustercap location (ihorvath@redhat.com)

* Mon May 14 2018 Matt Woodson <mwoodson@redhat.com> 0.1.139-1
- cicd_no_ops_clone pipeline argument support (jupierce@redhat.com)
- Add cicd_ansible_verbose to cicd operation args (jupierce@redhat.com)

* Thu Apr 19 2018 Ivan Horvath <ihorvath@redhat.com> 0.1.138-1
- oops, there was already a script with the same name, renaming to oc-cluster-
  capacity (ihorvath@redhat.com)

* Thu Apr 19 2018 Ivan Horvath <ihorvath@redhat.com> 0.1.137-1
- adding cluster capacity to zabbix (ihorvath@redhat.com)

* Tue Apr 17 2018 Matt Woodson <mwoodson@redhat.com> 0.1.136-1
- fixing bug with all namespaces so any namespace is valid
  (ihorvath@redhat.com)

* Thu Apr 12 2018 Matt Woodson <mwoodson@redhat.com> 0.1.135-1
- added verbosity count (mwoodson@redhat.com)
- ossh: make it verbose to spit out the command (mwoodson@redhat.com)

* Wed Apr 11 2018 Matt Woodson <mwoodson@redhat.com> 0.1.134-1
- made some unbuffered fixes for the cicd python stuff; added some better
  printing (mwoodson@redhat.com)
- workflow updates (dedgar@redhat.com)

* Fri Apr 06 2018 Matt Woodson <mwoodson@redhat.com> 0.1.133-1
- inventory utils and python libs for python version of cicd-control
  (mwoodson@redhat.com)
- moved awsutil -> inventory_util; added cluster class to it
  (mwoodson@redhat.com)
- ohi: add ec2_private_dns_name to JSON output (dcbw@redhat.com)
- ohi: bump ec2_private_dns_name display to 60 chars wide (dcbw@redhat.com)
- ohi: add 'wide' output that shows hostname, nodename, public ip, and private
  ip (dcbw@redhat.com)
- Revert "send only internal or external expirations"
  (stenwt@users.noreply.github.com)
- cicd: fixed the hyphen in the regex (mwoodson@redhat.com)
- cicd: added repo operations and new vars to be passed (mwoodson@redhat.com)
- [WIP]adding clam update container (#2845) (dedgar@redhat.com)
- added node name length override flag (#2805)
  (stenwt@users.noreply.github.com)
- removed nested ifs + corresponding pylint disable, cleaned up output
  (sten@redhat.com)
- sos yer mom, pylint (sten@redhat.com)
- moar pylint (sten@redhat.com)
- use loop instead of attempted list comprehension (sten@redhat.com)
- testing workaround for >3 items added to the tuple (sten@redhat.com)
- Add wrapper script to gather cluster logs (pep@redhat.com)
- Allow ossh to lookup host by ec2_id (eparis@redhat.com)
- Allow ossh to take ec2 internal dns names (eparis@redhat.com)
- Hawkular Metrics: revert previous commit (mwringe@redhat.com)
- Metrics: move back the check by one minute (mwringe@redhat.com)
- Revert "Add docker & openshift version collection script" (jdiaz@redhat.com)
- Add a script that sends docker and openshift versions to metric_sender
  (zgalor@redhat.com)
- missed extra lines from conflict resolution (sten@redhat.com)
- Add a script that sends docker and openshift versions to metric_sender
  (zgalor@redhat.com)
- removed last exception swallower, unneeded pylint disables (sten@redhat.com)
- more cleanup (sten@redhat.com)
- add count of unknown and total states (sten@redhat.com)
- use jsonpath to avoid parsing yaml, misc cleanup (sten@redhat.com)
- rename openshift-tools-scripts-monitoring-zagg-client (jdiaz@use-
  tower2.ops.rhcloud.com)
- Remove merge markes from 39cd848ea81ec2593d784e55345069d25deec67b
  (joesmith@redhat.com)
- Revert "add build count script, cronjob, zitem, ztrigger" (sten@redhat.com)
- Adding missing files into rpms (mmahut@redhat.com)
- add build count script, cronjob, zitem, ztrigger (sten@redhat.com)
- Fix busted merge. Demerits to me (joesmith@redhat.com)
- Automatic commit of package [openshift-tools-scripts] release [0.0.176-1].
  (whearn@redhat.com)
- Add MetricSender to monitoring lib (zgalor@redhat.com)
- Add a hawkular configuration, client and sender classes to the monitoring lib
  (kobi.zamir@gmail.com)
- Automatic commit of package [openshift-tools-scripts] release [0.0.122-1].
  (whearn@redhat.com)
- Automatic commit of package [openshift-tools-scripts] release [0.0.119-1].
  (bshpurke@redhat.com)
- Illiminated unnecessary for loop (benpack101@gmail.com)
- Fixed pylint issues (benpack101@gmail.com)
- Added check for nodes without labels (bshpurke@redhat.com)

* Mon Apr 02 2018 Ivan Horvath <ihorvath@redhat.com> 0.1.132-1
- adding url checker to rpm spec file (ihorvath@redhat.com)
- generic url checker script (ihorvath@redhat.com)
- monitor actual http response code from kibana (sten@redhat.com)
- cron-send-metrics-checks.py: Make sure pod_start_time is always defined
  (mbarnes@fedoraproject.org)
- adding variable checks to the start so it fails early (ihorvath@redhat.com)
- adding cee sosreport helper script (ihorvath@redhat.com)

* Thu Mar 01 2018 Matt Woodson <mwoodson@redhat.com> 0.1.131-1
- verify cicd: updated variable name (mwoodson@redhat.com)

* Tue Feb 27 2018 Matt Woodson <mwoodson@redhat.com> 0.1.130-1
- added scalegroup operation to verify cicd; did some pylint cleanup in ohi
  (mwoodson@redhat.com)

* Wed Feb 14 2018 Drew Anderson <dranders@redhat.com> 0.1.129-1
- 

* Thu Feb 08 2018 Drew Anderson <dranders@redhat.com> 0.1.128-1
- Package docker-python is obsoleted by python-docker, trying to install
  python-docker-2.4.2-1.3.el7.noarch instead (dranders@redhat.com)
- pylint singleton-comparison (dranders@redhat.com)
- syntax error went through without checks (dranders@redhat.com)

* Tue Jan 30 2018 Sten Turpin <sten@redhat.com> 0.1.127-1
- added -c elasticsearch to all exec commands (sten@redhat.com)
- check df with -c so we get info from ocp 3.7+, avoid divide by 0
  (sten@redhat.com)

* Mon Jan 29 2018 Sten Turpin <sten@redhat.com> 0.1.126-1
- work around float op (sten@redhat.com)
- send disk as %% free instead of used + freE (sten@redhat.com)
- pylint hating on my long variable names (sten@redhat.com)
- add monitors for pending tasks and active primary shards. more can be added
  easily from the cluster_health dict (sten@redhat.com)
- use 'oc adm' instead of deprecated 'oadm' (sedgar@redhat.com)
- update to support cloudhealth's external id generator (blentz@redhat.com)

* Thu Jan 11 2018 Justin Pierce <jupierce@redhat.com> 0.1.125-1
- Add storage migration CD operation (jupierce@redhat.com)

* Wed Jan 10 2018 Zhiming Zhang <zhizhang@redhat.com> 0.1.124-1
- fix mis-spell in logging check script and add trigger for the logging es
  cluster (zhizhang@zhizhang-laptop-nay.redhat.com)
- ohi: add ec2_private_dns_name to JSON output (dcbw@redhat.com)
- ohi: bump ec2_private_dns_name display to 60 chars wide (dcbw@redhat.com)
- ohi: add 'wide' output that shows hostname, nodename, public ip, and private
  ip (dcbw@redhat.com)

* Thu Dec 07 2017 Thomas Wiest <twiest@redhat.com> 0.1.123-1
- Fixed cron-send-filesystem-metrics so that it sends filesystem usage
  information for overlayfs volumes. (twiest@redhat.com)

* Mon Dec 04 2017 Matt Woodson <mwoodson@redhat.com> 0.1.122-1
- moving scanpod to its own section (dedgar@redhat.com)

* Mon Dec 04 2017 Matt Woodson <mwoodson@redhat.com> 0.1.121-1
- added more regions to the copy script (mwoodson@redhat.com)

* Thu Nov 30 2017 Doug Edgar <dedgar@redhat.com> 0.1.120-1
- adding clam scanner pod (dedgar@redhat.com)
* Mon Nov 20 2017 Sten Turpin <sten@redhat.com> 0.1.119-1
- Revert "Ssl cert fewer alerts" (stenwt@users.noreply.github.com)

* Thu Nov 16 2017 Ivan Horvath <ihorvath@redhat.com> 0.1.118-1
- Metrics check changes: update API endpoint and bucket size
  (bmorriso@redhat.com)
- mostly for reference, fixed the error that keeps us from reporting df stats
  (sten@redhat.com)

* Wed Nov 15 2017 Matt Woodson <mwoodson@redhat.com> 0.1.117-1
- cicd: fixed the hyphen in the regex (mwoodson@redhat.com)
- cicd: added repo operations and new vars to be passed (mwoodson@redhat.com)

* Thu Nov 09 2017 Joel Diaz <jdiaz@redhat.com> 0.1.116-1
- add docker and atomic-openshift-node memory reporting (jdiaz@redhat.com)

* Wed Nov 08 2017 Thomas Wiest <twiest@redhat.com> 0.1.115-1
- Fixed cron-send-docker-metrics and dockerutil to work with overlayfs.
  (twiest@redhat.com)

* Wed Nov 08 2017 Ivan Horvath <ihorvath@redhat.com> 0.1.114-1
- adding region option to snap creation and trimming (ihorvath@redhat.com)

* Wed Nov 08 2017 Joel Diaz <jdiaz@redhat.com> 0.1.113-1
- add cgroup memory usage metrics (jdiaz@redhat.com)

* Wed Nov 08 2017 Zhiming Zhang <zhizhang@redhat.com> 0.1.112-1
- change the monitor method of saml pod (zhizhang@zhizhang-laptop-
  nay.redhat.com)

* Mon Nov 06 2017 Joel Diaz <jdiaz@redhat.com> 0.1.111-1
- limit ebs volume reporting to only cluster volumes (jdiaz@redhat.com)
- fix pylint failures (sten@redhat.com)
- send only internal or external expirations (sten@redhat.com)

* Thu Oct 26 2017 Zhiming Zhang <zhizhang@redhat.com> 0.1.110-1
- fix the python run command issue (zhizhang@zhizhang-laptop-nay.redhat.com)

* Thu Oct 26 2017 Zhiming Zhang <zhizhang@redhat.com> 0.1.109-1
- fix the trigger name for re issue (zhizhang@zhizhang-laptop-nay.redhat.com)

* Wed Oct 25 2017 Zhiming Zhang <zhizhang@redhat.com> 0.1.108-1
- fix autoheal for high alert (zhizhang@zhizhang-laptop-nay.redhat.com)

* Tue Oct 24 2017 Zhiming Zhang <zhizhang@redhat.com> 0.1.107-1
- 

* Tue Oct 24 2017 Zhiming Zhang <zhizhang@redhat.com> 0.1.106-1
- added the exception for the pods without status (zhiwliu@redhat.com)
- add auto-heal for heartbeat.ping (zhizhang@zhizhang-laptop-nay.redhat.com)
- adding clam update container (dedgar@redhat.com)
- Revert "Clam update container (#2997)" (dedgar@redhat.com)
- Clam update container (#2997) (dedgar@redhat.com)

* Tue Oct 17 2017 Ivan Horvath <ihorvath@redhat.com> 0.1.105-1
- forgot to change these calls after altering the library (ihorvath@redhat.com)
- changing how it aws util helper class reads inventory (ihorvath@redhat.com)

* Mon Oct 16 2017 Ivan Horvath <ihorvath@redhat.com> 0.1.104-1
- adding orphaned snapshot delete support (ihorvath@redhat.com)
- etcdctlx extending to api 3 (ihorvath@redhat.com)
- two quick fixes for edgecase errors (ihorvath@redhat.com)
- It is yaml not yml (whearn@redhat.com)
- Put redactd in the correct directory (whearn@redhat.com)
- Add redacted script that filters yaml config files for developers
  (whearn@redhat.com)
- changing user role handling around to accomodate overloading commands
  (ihorvath@redhat.com)
- add more perms to policy template (blentz@redhat.com)
- add external_id to cloudhealth setup call (blentz@redhat.com)
- fix role trust doc and policy templating. (blentz@redhat.com)
- reduce code duplication, fix a couple bugs (blentz@redhat.com)
- clarify readme & fix aws_role_name references (blentz@redhat.com)
- add cloudhealth scripts (blentz@redhat.com)

* Sun Oct 01 2017 Drew Anderson <dranders@redhat.com> 0.1.103-1
- Script re-write * remove test code * use logger * use library functions
  OCUtil * check Deployment Config * show caught errors from curl function *
  verbosity levels * rename smal to saml (dranders@redhat.com)

* Thu Sep 28 2017 Matt Woodson <mwoodson@redhat.com> 0.1.102-1
- cicd: added some extra functions (mwoodson@redhat.com)
- fixing logic to enable oc logs to work right (ihorvath@redhat.com)

* Tue Sep 26 2017 Kenny Woodson <kwoodson@redhat.com> 0.1.101-1
- handle multiple hawkular password file locations (dyocum@redhat.com)
- better logic (dyocum@redhat.com)
- added an else statement to find the right path to hawkular-metrics.password
  (dyocum@redhat.com)

* Mon Sep 25 2017 Joel Diaz <jdiaz@redhat.com> 0.1.100-1
- trigger for OVS is 'Heal' not 'HEAL' (jdiaz@redhat.com)

* Thu Sep 21 2017 Matt Woodson <mwoodson@redhat.com> 0.1.99-1
- ohi: get node var (mwoodson@redhat.com)
- fixing namespace selection (ihorvath@redhat.com)

* Tue Sep 19 2017 Matt Woodson <mwoodson@redhat.com> 0.1.98-1
- more tito cleanup (mwoodson@redhat.com)
- cleaned up old bad tag (mwoodson@redhat.com)
- clean up to make build happen (mwoodson@redhat.com)
- Automatic commit of package [openshift-tools-scripts] release [0.1.98-1].
  (mwoodson@redhat.com)
- added the online-deployer as a valid operation (mwoodson@redhat.com)
- fix the auto heal from HEAL to Heal (zhizhang@zhizhang-laptop-nay.redhat.com)

* Thu Sep 14 2017 Marek Mahut <mmahut@redhat.com> 0.1.97-1
- Using the autoloader (mmahut@redhat.com)

* Thu Sep 14 2017 Marek Mahut <mmahut@redhat.com> 0.1.96-1
- empty space (mmahut@redhat.com)
- escaping causing trouble in the container (mmahut@redhat.com)

* Thu Sep 14 2017 zhiwliu <zhiwliu@redhat.com> 0.1.95-1
- changed HEAL to Heal (zhiwliu@redhat.com)

* Thu Sep 14 2017 zhiwliu <zhiwliu@redhat.com> 0.1.94-1
- added HEAL for the trigger (zhiwliu@redhat.com)

* Wed Sep 13 2017 Matt Woodson <mwoodson@redhat.com> 0.1.93-1
- added a fix to get clusters in verify-cicd (mwoodson@redhat.com)

* Wed Sep 13 2017 zhiwliu <zhiwliu@redhat.com> 0.1.92-1
- added heal_cleanup_rootvg-var.yml to scripts/openshift-tools-scripts.spec
  (zhiwliu@redhat.com)
- added the remote heal for the disk space /var low (zhiwliu@redhat.com)

* Wed Sep 13 2017 Drew Anderson <dranders@redhat.com> 0.1.91-1
- Add filter to hide customer PVs add --filter-pod-pv and --force-send-zeros
  (dranders@redhat.com)

* Tue Sep 12 2017 Sten Turpin <sten@redhat.com> 0.1.90-1
- fixes requested by jdiaz (sten@redhat.com)
- pylint being a hater again (sten@redhat.com)
- added cron-send-router-reload-time check (sten@redhat.com)

* Mon Sep 11 2017 Kenny Woodson <kwoodson@redhat.com> 0.1.89-1
- fixed a v3 vs v2 in ohi (mwoodson@redhat.com)

* Mon Sep 11 2017 Kenny Woodson <kwoodson@redhat.com> 0.1.88-1
- more updates to verify-cicd (mwoodson@redhat.com)
- Adding oo_name as the default to the inventory display name.
  (kwoodson@redhat.com)
- made some modifications to ohi and awsutil to accomodate the cluster var
  (mwoodson@redhat.com)
- added a get-env to the ohi utility. defaulted to v3 (mwoodson@redhat.com)

* Fri Sep 08 2017 Matt Woodson <mwoodson@redhat.com> 0.1.87-1
- fixed the verify cicd operation (mwoodson@redhat.com)

* Thu Sep 07 2017 Matt Woodson <mwoodson@redhat.com> 0.1.86-1
- updated the verify-cicd-operation script (mwoodson@redhat.com)
- Cert name flag (#2825) (stenwt@users.noreply.github.com)

* Tue Aug 29 2017 Pep Turró <pep@redhat.com> 0.1.85-1
- Add us-west-1 and ca-central-1 as starter clusters for log gathering
  (pep@redhat.com)
- renaming script to not cause problems (ihorvath@redhat.com)

* Mon Aug 21 2017 Ivan Horvath <ihorvath@redhat.com> 0.1.84-1
- adding scripts to devaccess and new runner (ihorvath@redhat.com)
- Handle errors from unexpected output in "yum check-update"  (#2797)
  (stenwt@users.noreply.github.com)

* Wed Aug 09 2017 Ivan Horvath <ihorvath@redhat.com> 0.1.83-1
- adding a plethora of safe commands (ihorvath@redhat.com)

* Wed Aug 02 2017 Matt Woodson <mwoodson@redhat.com> 0.1.82-1
- made the operation check easier in python (mwoodson@redhat.com)

* Wed Aug 02 2017 Matt Woodson <mwoodson@redhat.com> 0.1.81-1
- updated verify-cicd-operation (mwoodson@redhat.com)
- updated verify cicd with more verbs (mwoodson@redhat.com)
- scanpod-inmem: also swallow IOError to handle disappearing processes
  (joesmith@redhat.com)

* Fri Jul 28 2017 Pep Turró <pep@redhat.com> 0.1.80-1
- Clarify the scope of node name checking (pep@redhat.com)
- Mention the necessary output redirection in gather logs usage
  (pep@redhat.com)
- Simplify node name regex and improve usage help (pep@redhat.com)
- Allow optional nodes for gather logs script (pep@redhat.com)
- tiered-access: add 'oc get routes' (jdiaz@redhat.com)

* Wed Jul 26 2017 Joel Smith <joesmith@redhat.com> 0.1.79-1
- Add in-memory scanner (joesmith@redhat.com)
- Fix indentation issue that puts rsync in a conditional
  (ruben.vp8510@gmail.com)
- Make sure directory exists on the PV or create if not exists.
  (ruben.vp8510@gmail.com)
- Provide Context as to why the check is failing (ruben.vp8510@gmail.com)

* Thu Jul 20 2017 Doug Edgar <dedgar@redhat.com> 0.1.78-1
- rkhunter check addition to monitoring package (dedgar@redhat.com)

* Wed Jul 19 2017 Doug Edgar <dedgar@redhat.com> 0.1.77-1
- consolidating log check loop into 1 pass (dedgar@redhat.com)
- Adding necessary config to run and report rkhunter scans from host monitoring
  container (dedgar@redhat.com)
* Wed Jul 19 2017 Ivan Horvath <ihorvath@redhat.com> 0.1.76-1
- counting services (ihorvath@redhat.com)
- tiered-access: add 'oc get pods' (jdiaz@ip-172-31-78-254.us-
  east-2.compute.internal)
- added a second time check for dnsmasq to aviod some false alerts
  (zhiwliu@redhat.com)

* Wed Jul 12 2017 zhiwliu <zhiwliu@redhat.com> 0.1.75-1
- complete events stay in api with [Completed] tag (dranders@redhat.com)

* Tue Jul 11 2017 Pep Turró <pep@redhat.com> 0.1.74-1
- added the second time metrics check if the first time check failed
  (zhiwliu@redhat.com)
- Package log gathering wrapper script (pep@redhat.com)

* Mon Jul 10 2017 Joel Diaz <jdiaz@redhat.com> 0.1.73-1
- use more valid-looking example output for rpm -qa (jdiaz@redhat.com)
- allow users to be defined who have no specific role assigned
  (jdiaz@redhat.com)

* Wed Jul 05 2017 Zhiming Zhang <zhizhang@redhat.com> 0.1.72-1
- change the role path for docker high usage (zhizhang@zhizhang-laptop-
  nay.redhat.com)

* Tue Jul 04 2017 Zhiming Zhang <zhizhang@redhat.com> 0.1.71-1
- add the auto heal file into rpm (zhizhang@zhizhang-laptop-nay.redhat.com)
- Add wrapper script to gather cluster logs (pep@redhat.com)
- Enabling docker version argument (jupierce@redhat.com)

* Wed Jun 28 2017 Zhiming Zhang <zhizhang@redhat.com> 0.1.70-1
- clarify what we're alerting on (sten@redhat.com)
- fix the path of role (zhizhang@zhizhang-laptop-nay.redhat.com)
- pylint complaining about import order (sten@redhat.com)
- track who submitted the req (sten@redhat.com)
- still alert if all pods are on one host (sten@redhat.com)
- alert if there are more hosts than pods, not !=, to cover where there's e.g.
  3 or more registry pods (sten@redhat.com)
- just for the jenkins start (zhizhang@zhizhang-laptop-nay.redhat.com)
- add heal for docker use too much memory (zhizhang@zhizhang-laptop-
  nay.redhat.com)

* Tue Jun 27 2017 Joel Diaz <jdiaz@redhat.com> 0.1.69-1
- initial version of developer access wrapper tool (jdiaz@redhat.com)

* Mon Jun 26 2017 Joel Diaz <jdiaz@redhat.com> 0.1.68-1
- Allow ossh to lookup host by ec2_id (eparis@redhat.com)
- Allow ossh to take ec2 internal dns names (eparis@redhat.com)
- Metrics: move back the check by one minute (mwringe@redhat.com)

* Wed Jun 21 2017 Matt Woodson <mwoodson@redhat.com> 0.1.67-1
- added smoketest to verify-cicd script (mwoodson@redhat.com)

* Wed Jun 21 2017 zhiwliu <zhiwliu@redhat.com> 0.1.66-1
- pylint has an odd idea of before (sten@redhat.com)
- moar pylint (sten@redhat.com)
- fixed pylint errors (sten@redhat.com)
- require an INC field which is stored as a comment on digicert's side
  (sten@redhat.com)

* Mon Jun 12 2017 zhiwliu <zhiwliu@redhat.com> 0.1.65-1
- upgrade cron-send-internal-pods-check (dranders@redhat.com)

* Wed Jun 07 2017 zhiwliu <zhiwliu@redhat.com> 0.1.64-1
- fix the pylint complain (zhiwliu@redhat.com)
- give a second chance for the deletion of the project operation check
  (zhiwliu@redhat.com)
- Fix faux-HTTP client of SSO SSH endpoint to send \r\n as per spec
  (joesmith@redhat.com)

* Fri Jun 02 2017 Justin Pierce <jupierce@redhat.com> 0.1.63-1
- Enabling ci message generation (jupierce@redhat.com)

* Thu Jun 01 2017 Justin Pierce <jupierce@redhat.com> 0.1.62-1
- Adding performance test options to cicd flow (jupierce@redhat.com)
- Automatic commit of package [openshift-tools-scripts] release [0.1.61-1].
  (bmorriso@redhat.com)

* Wed May 31 2017 Blair Morrison <bmorriso@redhat.com> 0.1.61-1
- Import linting (bmorriso@redhat.com)
- pylint fix for imports (bmorriso@redhat.com)
- Change language of log messages (bmorriso@redhat.com)
- Adding verbose output to metrics check to assist in debugging
  (bmorriso@redhat.com)
- Fixing some linting issues (bmorriso@redhat.com)
- Updating cron-send-usage-pv to support SI units (bmorriso@redhat.com)

* Tue May 16 2017 Drew Anderson <dranders@redhat.com> 0.1.60-1
- add zabbix key for cron-send-project-operation.py (zhiwliu@redhat.com)
- track global_exception, introduce and use logging, use logging exceptions
  (dranders@redhat.com)

* Mon May 15 2017 Blair Morrison <bmorriso@redhat.com> 0.1.59-1
- Filter out JenkinsPipelines from stuck builds check (bmorriso@redhat.com)

* Mon May 08 2017 Joel Diaz <jdiaz@redhat.com> 0.1.58-1
- remove assumption about only 2 pods (jdiaz@redhat.com)

* Mon May 08 2017 Joel Diaz <jdiaz@redhat.com> 0.1.57-1
- Automatic commit of package [openshift-tools-scripts] release [0.1.56-1].
  (chmurphy@redhat.com)
- fix assumption of replicas always equal to '2' (jdiaz@redhat.com)

* Thu May 04 2017 Chris Murphy <chmurphy@redhat.com
- Added logging to list of allowed operations to verify-cicd-operation.py
  (chmurphy@redhat.com)

* Fri Apr 28 2017 Thomas Wiest <twiest@redhat.com> 0.1.55-1
- Added cron-send-ec2-ebs-volumes-in-stuck-state.py (twiest@redhat.com)
- Removed zagg_client.yaml since we don't use it anymore. (twiest@redhat.com)
- relocate the pylint position, fixed the pylint complain (zhiwliu@redhat.com)
- added cron-send-project-operation.py and make it reading more easily
  (zhiwliu@redhat.com)

* Fri Apr 21 2017 Thomas Wiest <twiest@redhat.com> 0.1.54-1
- Fix the bot errors. (twiest@redhat.com)
- Changed ops-zagg-metric-processor.py to not do multi-processing. We
  determined that each subprocess is sending the same data multiple times. This
  is hammering on the DB unnecessarily. (twiest@redhat.com)
- jenkens-ci says something wrong ,but I don't think so (zhizhang@zhizhang-
  laptop-nay.redhat.com)
- add check for dnsmasq (zhizhang@zhizhang-laptop-nay.redhat.com)

* Wed Apr 19 2017 Justin Pierce <jupierce@redhat.com> 0.1.53-1
- Changing path for tower-scripts (jupierce@redhat.com)

* Tue Apr 18 2017 Joel Diaz <jdiaz@redhat.com> 0.1.52-1
- catch and ignore epipe errors (jdiaz@redhat.com)

* Thu Apr 13 2017 Justin Pierce <jupierce@redhat.com> 0.1.51-1
- Adding status operation to cicd-verify (jupierce@redhat.com)
- limit certificate node names to 16 characters (sten@redhat.com)
- using debug flag runs oadm with loglevel 4 (sten@redhat.com)

* Thu Apr 06 2017 Ivan Horvath <ihorvath@redhat.com> 0.1.50-1
- adding generic prometheus endpoint reading script (ihorvath@redhat.com)
- adding user message for invalid account names, fix zsh message quoting
  (dedgar@redhat.com)

* Wed Mar 29 2017 Zhiming Zhang <zhizhang@redhat.com> 0.1.49-1
- 

* Wed Mar 29 2017 Drew Anderson <dranders@redhat.com> 0.1.48-1
- 

* Wed Mar 29 2017 Zhiming Zhang <zhizhang@redhat.com> 0.1.47-1
- 

* Wed Mar 29 2017 Zhiming Zhang <zhizhang@redhat.com> 0.1.46-1
- add new mothed to get pv usage in new version of openshift (zhizhang
  @zhizhang-laptop-nay.redhat.com)
- add checks for docker usage of rss and vms (zhizhang@zhizhang-laptop-
  nay.redhat.com)
- Support gauge values from ops-metric-client cli (zgalor@redhat.com)

* Tue Mar 28 2017 Drew Anderson <dranders@redhat.com> 0.1.45-1
- 

* Wed Mar 22 2017 Chris Murphy <chmurphy@redhat.com> - 0.1.44-1
- Rerverting verify-cicd-operation.py to original version (jupierce@redhat.com)

* Wed Mar 22 2017 Matt Woodson <mwoodson@redhat.com> 0.1.43-1
- added the /usr/bin/cron-send-aws-instance-health to the aws script section of
  the spec file (mwoodson@redhat.com)

* Wed Mar 22 2017 Matt Woodson <mwoodson@redhat.com> 0.1.42-1
- added cicd to the openshift-tools-scripts spec file (mwoodson@redhat.com)
- cron-send-aws-instance-health.py uses the aws api check for known host issues
  across all regions (dranders@redhat.com)

* Thu Mar 09 2017 Joel Smith <joesmith@redhat.com> 0.1.41-1
- Add check to see if Zabbix is running the most recent LTS version
  (joesmith@redhat.com)

* Mon Mar 06 2017 Matt Woodson <mwoodson@redhat.com> 0.1.40-1
- moved config scripts around, re-ordered rpm spec file (mwoodson@redhat.com)
- fixed spec file for config tag checks (mwoodson@redhat.com)

* Mon Mar 06 2017 Matt Woodson <mwoodson@redhat.com> 0.1.39-1
- 

* Mon Mar 06 2017 Matt Woodson <mwoodson@redhat.com> 0.1.38-1
- config loop tag monitoring work (mwoodson@redhat.com)
- Rename version metrics with zabbix compatible prefix (zgalor@redhat.com)

* Mon Feb 27 2017 Joel Smith <joesmith@redhat.com> 0.1.37-1
- Disable rhsm while running hostpkg checks (joesmith@redhat.com)

* Mon Feb 27 2017 Wesley Hearn <whearn@redhat.com> 0.1.36-1
- Forgot rsh in the run_usr_cmd to get the password (whearn@redhat.com)

* Mon Feb 27 2017 Joel Smith <joesmith@redhat.com> 0.1.35-1
- Fix at-login check for AWS creds for zsh users (joesmith@redhat.com)
- Add cron-send-security-updates-count (joesmith@redhat.com)
- Make ops-runner random sleeps deterministic by host & check name
  (joesmith@redhat.com)
- command examples for ossh-local-helper (dranders@redhat.com)
- ossh can now pass commands along too (dranders@redhat.com)
- fixed the verbose output issue for ossh.py3 (zhiwliu@redhat.com)
- added the -t for ossh.py3 when need login monitoring container
  (zhiwliu@redhat.com)
- updated ossh.py3 (zhiwliu@redhat.com)

* Wed Feb 22 2017 Dan Yocum <dyocum@redhat.com> 0.1.34-1
- ES for 3.4 uses pod ip for the host, so we need to check the pod name and pod
  ip (whearn@redhat.com)
- refining account matching (dedgar@redhat.com)

* Tue Feb 21 2017 Wesley Hearn <whearn@redhat.com> 0.1.33-1
- Fix pylint issues (whearn@redhat.com)
- Fix fluentd check to work with both 3.4 and 3.3 (whearn@redhat.com)

* Mon Feb 20 2017 Ivan Horvath <ihorvath@redhat.com> 0.1.32-1
- Update Metrics and Logging to work with 3.4 (whearn@redhat.com)

* Wed Feb 15 2017 Doug Edgar <dedgar@redhat.com> 0.1.31-1
- update iam-tools (dedgar@redhat.com)

* Tue Feb 14 2017 zhiwliu <zhiwliu@redhat.com> 0.1.30-1
- added cron-send-internal-pods-check.py (zhiwliu@redhat.com)
- testing bot status check (dedgar@redhat.com)
- adding pylint disable (dedgar@redhat.com)
- ossh local helper (dranders@redhat.com)
- adding stale credential entry removal option (dedgar@redhat.com)

* Thu Feb 09 2017 Zhiming Zhang <zhizhang@redhat.com> 0.1.29-1
- change_iam_password: Capture a few of the common expected exceptions
  (joesmith@redhat.com)
- Don't swallow other flavors of botocore.exceptions.ClientError on failed pw
  change (joesmith@redhat.com)
- change from Gi to G , change the code (zhizhang@zhizhang-laptop-
  nay.redhat.com)

* Thu Feb 09 2017 Zhiming Zhang <zhizhang@redhat.com> 0.1.28-1
- 

* Wed Feb 08 2017 zhiwliu <zhiwliu@redhat.com> 0.1.27-1
- 

* Wed Feb 08 2017 Drew Anderson <dranders@redhat.com> 0.1.26-1
- Automatic commit of package [openshift-tools-scripts] release [0.1.25-1].
  (zhiwliu@redhat.com)
- added the check for the internal pod (zhiwliu@redhat.com)

* Wed Feb 08 2017 zhiwliu <zhiwliu@redhat.com> 0.1.25-1
- added the check for the internal pod (zhiwliu@redhat.com)

* Tue Jan 31 2017 Ivan Horvath <ihorvath@redhat.com> 0.1.24-1
- Adding 'unknown' build state to the count script (bmorriso@redhat.com)
- Fix docker oc version script (zgalor@redhat.com)
- fixing converter function (ihorvath@redhat.com)

* Thu Jan 26 2017 Marek Mahut <mmahut@redhat.com> 0.1.23-1
- Disable bare-except as we know this function fails with EC2
  (mmahut@redhat.com)
- If get fails, we exceeded API rate of amazon (mmahut@redhat.com)
- was changed inappropriately (dranders@redhat.com)

* Tue Jan 24 2017 Joel Diaz <jdiaz@redhat.com> 0.1.22-1
- take into account when value returned is not 'Gi' (jdiaz@redhat.com)

* Mon Jan 23 2017 Marek Mahut <mmahut@redhat.com> 0.1.21-1
- cron-send-elb-status: fixing the metric sender file name (mmahut@redhat.com)
- cron-send-stuck-builds: use the creationTimestamp for new builds
  (mmahut@redhat.com)

* Thu Jan 19 2017 Zhiming Zhang <zhizhang@redhat.com> 0.1.20-1
- fix the pylint (zhizhang@zhizhang-laptop-nay.redhat.com)
- fix a bug of loopcount (zhizhang@zhizhang-laptop-nay.redhat.com)

* Thu Jan 19 2017 Sten Turpin <sten@redhat.com> 0.1.19-1
- debug run time of oc commands, line up in-script timeouts so ops-runner
  timeout is less likely to fire (sten@redhat.com)

* Thu Jan 19 2017 Ivan Horvath <ihorvath@redhat.com> 0.1.18-1
- Updating SOP URL and adding script to spec file (bmorriso@redhat.com)
- Fixing linting issues (bmorriso@redhat.com)
- Updated script and cronjob to work with any build state.
  (bmorriso@redhat.com)
- Adding stuck build check, cronjob, zitem, ztrigger (bmorriso@redhat.com)
- Added bug link for haproxy-close-wait mitigation script. (twiest@redhat.com)
- fix a var from string to int (zhizhang@zhizhang-laptop-nay.redhat.com)
- fix a pylint (zhizhang@zhizhang-laptop-nay.redhat.com)
- remove useless ling (zhizhang@zhizhang-laptop-nay.redhat.com)
- add checks for pv usage (zhizhang@zhizhang-laptop-nay.redhat.com)
- Add a script that sends docker and openshift versions to metric_sender
  (zgalor@redhat.com)
- Replace calls to ZaggSender with MetricSender in monitoring scripts
  (zgalor@redhat.com)
- add the script to report usage of pv (zhizhang@zhizhang-laptop-
  nay.redhat.com)

* Tue Jan 10 2017 Joel Diaz <jdiaz@redhat.com> 0.1.17-1
- convert router-stats to use MetricSender (jdiaz@redhat.com)
- remove unused kubeconfig check (jdiaz@redhat.com)

* Mon Jan 09 2017 Sten Turpin <sten@redhat.com> 0.1.16-1
- use jsonpath to avoid parsing yaml, misc cleanup (sten@redhat.com)
- add count of unknown and total states (sten@redhat.com)
- more cleanup (sten@redhat.com)
- merge changes to monitor-build process from stg branch (sten@redhat.com)
- line up count vs counts, replace sh with py (sten@redhat.com)
- add build count script, cronjob, zitem, ztrigger (sten@redhat.com)

* Mon Jan 09 2017 Marek Mahut <mmahut@redhat.com> 0.1.15-1
- Forgot to copy the script during the build (mmahut@redhat.com)

* Mon Jan 09 2017 Marek Mahut <mmahut@redhat.com> 0.1.14-1
- 

* Mon Jan 09 2017 Marek Mahut <mmahut@redhat.com> 0.1.13-1
- Adding cron-send-elb-status script (mmahut@redhat.com)

* Fri Jan 06 2017 Ivan Horvath <ihorvath@redhat.com> 0.1.12-1
- catch missing executable file exception (jdiaz@redhat.com)

* Thu Jan 05 2017 Drew Anderson <dranders@redhat.com> 0.1.11-1
- send metrics always (drewandersonnz@users.noreply.github.com)

* Wed Jan 04 2017 Joel Diaz <jdiaz@redhat.com> 0.1.10-1
- rename openshift-tools-scripts-monitoring-zagg-client (jdiaz@redhat.com)

* Wed Jan 04 2017 Joel Diaz <jdiaz@redhat.com> 0.1.9-1
- one one try to add -s to make curl less verbose (dyocum@redhat.com)
- Change send-pcp-ping script to use ops-metric-client (zgalor@redhat.com)
- Change check sending scripts to use MetricSender instead of ZaggSender
  (zgalor@redhat.com)
- Change cloud scripts to use MetricSender instead of ZaggSender
  (zgalor@redhat.com)
- Change ops-runner and some cron scripts to Use MetricSender instead of
  ZaggSender (zgalor@redhat.com)
- Change stats scripts to use MetricSender instead of ZaggSender
  (zgalor@redhat.com)
- Change metrics scripts to use MetricSender instead of ZaggSender
  (zgalor@redhat.com)
- Change os scripts to use MetricSender instead of ZaggSender
  (zgalor@redhat.com)
- Change docker scripts to use MetricSender instead of ZaggSender
  (zgalor@redhat.com)
- Change scripts to use MetricSender instead of ZaggSender (zgalor@redhat.com)

* Tue Jan 03 2017 Marek Mahut <mmahut@redhat.com> 0.1.8-1
- Adding cron-send-elb-status.py to monitoring (mmahut@redhat.com)
- added ca-central-1 (mwoodson@redhat.com)
- Add tags to ops-metric-client cli (zgalor@redhat.com)
- Add ops-metric-client cli (zgalor@redhat.com)
- changing the user to ops_monitoring (mmahut@redhat.com)
- Adding cron-send-elb-status.py (mmahut@redhat.com)

* Wed Dec 14 2016 Drew Anderson <dranders@redhat.com> 0.1.7-1
- change the way we test for pods and pod status increase test duration by 50%%
  (dranders@redhat.com)

* Tue Dec 13 2016 Kenny Woodson <kwoodson@redhat.com> 0.1.6-1
- Allow AWS creds to be stored anywhere in ~/.private (joesmith@redhat.com)

* Thu Dec 08 2016 Joel Smith <joesmith@redhat.com> 0.1.5-1
- Fiz aws_creds_check for zsh, new accounts (joesmith@redhat.com)

* Thu Dec 08 2016 Kenny Woodson <kwoodson@redhat.com> 0.1.4-1
- Fix logging checks (whearn@redhat.com)
- Add tags to metric sender (zgalor@redhat.com)

* Wed Dec 07 2016 Joel Diaz <jdiaz@redhat.com> 0.1.3-1
- remove unpackaged files from rpm spec (jdiaz@redhat.com)

* Wed Dec 07 2016 Joel Diaz <jdiaz@redhat.com> 0.1.2-1
- Add MetricSender to monitoring lib (zgalor@redhat.com)
- Add a hawkular configuration, client and sender classes to the monitoring lib
  (kobi.zamir@gmail.com)

* Mon Dec 05 2016 Joel Smith <joesmith@redhat.com> 0.1.1-1
- adding value for aggregate check (dedgar@redhat.com)
- Add cron-send-logging-checks to the rpm (whearn@redhat.com)
- increase to 15m (dranders@redhat.com)
- Fix return code getting overwritten (whearn@redhat.com)

#mwoodson note:  I changed the date of this commit to make rpm happy.
#  the commit date was out of order, so I changed it to make it work in order
#* Thu Dec 01 2016 Joel Smith <joesmith@redhat.com> 0.1.0-1
* Thu Dec 05 2016 Joel Smith <joesmith@redhat.com> 0.1.0-1
- Version bump

* Mon Dec 05 2016 Wesley Hearn <whearn@redhat.com> 0.0.176-1
- Add cron-send-logging-checks to the rpm (whearn@redhat.com)
- increase to 15m (dranders@redhat.com)
- Fix return code getting overwritten (whearn@redhat.com)

* Thu Dec 01 2016 Joel Smith <joesmith@redhat.com> 0.0.175-1
- adding error handling, fixing pylint issues (dedgar@redhat.com)
- Skip SSL verification step from SSO monitoring container
  (joesmith@redhat.com)

* Thu Dec 01 2016 Joel Smith <joesmith@redhat.com> 0.0.174-1
- Add aws_creds_check to openshift-tools-scripts-iam-tools RPM
  (joesmith@redhat.com)
- Add at-login AWS credential checker script (joesmith@redhat.com)
- Minor fixes to openshift-tools-scripts-iam-tools RPM (joesmith@redhat.com)
- adding scripts to iam-tools package (dedgar@redhat.com)
- saml_aws_creds.py: permit callers to pass additionall ssh options
  (joesmith@redhat.com)
- saml_aws_creds.py: switch from shell string to execv array for popen
  (joesmith@redhat.com)
- Switch line endings from DOS to UNIX for saml_aws_creds.py
  (joesmith@redhat.com)
- updating after initial PR review (dedgar@redhat.com)
- adding sso service check for the oso-monitor-sso container
  (dedgar@redhat.com)
- Get hawkular creds expects to have the deployers pod name which is set in
  check_pods (whearn@redhat.com)
- addressing requested changes (dedgar@redhat.com)

* Mon Nov 14 2016 Zhiming Zhang <zhizhang@redhat.com> 0.0.173-1
- add region for the s3 check (zhizhang@zhizhang-laptop-nay.redhat.com)
- * logger.critical on timeout * section heading comments * magic variables
  bought to top * write logs to file for further review, only show last 20
  lines * add basename to differentiate between processes * noPodCount should
  be active even if there's been a pod found (dranders@redhat.com)
- correcting file name so it matches what we create from the config
  (ihorvath@redhat.com)

* Wed Nov 09 2016 Drew Anderson <dranders@redhat.com> 0.0.172-1
- allow use of oadm command for new-project setup(), if not exception: test()
  (dranders@redhat.com)

* Wed Nov 09 2016 Drew Anderson <dranders@redhat.com> 0.0.171-1
- V2 app create script: (dranders@redhat.com)

* Wed Nov 09 2016 Joel Diaz <jdiaz@redhat.com> 0.0.170-1
- check for other potential exception on failed router health check
  (jdiaz@redhat.com)

* Wed Nov 09 2016 Drew Anderson <dranders@redhat.com> 0.0.169-1
- 

* Tue Nov 08 2016 Zhiming Zhang <zhizhang@redhat.com> 0.0.168-1
- curl function tidy-up (dranders@redhat.com)
- logger.debug curlCount (dranders@redhat.com)
- retry curl of not successful (dranders@redhat.com)

* Tue Nov 08 2016 Kenny Woodson <kwoodson@redhat.com> 0.0.167-1
- add router monitoring script to scripts-monitoring-openshift RPM
  (jdiaz@redhat.com)

* Tue Nov 08 2016 Joel Diaz <jdiaz@redhat.com> 0.0.166-1
- use image uuid instead of image name (dranders@redhat.com)
- router monitoring (jdiaz@redhat.com)
- oinv - fix method docstring for transpose (blentz@redhat.com)
- oinv - update default columns (blentz@redhat.com)
- add oinv cli tool (blentz@redhat.com)

* Fri Oct 28 2016 Zhiming Zhang <zhizhang@redhat.com> 0.0.165-1
- unused-variable (dranders@redhat.com)
- force teardown if error with es_index (dranders@redhat.com)
- logging-not-lazy (dranders@redhat.com)
- fail early if pod not found (dranders@redhat.com)
- debug not used (dranders@redhat.com)
- use logger (dranders@redhat.com)
- updating password change message to user (dedgar@redhat.com)

* Thu Oct 27 2016 Ivan Horvath <ihorvath@redhat.com> 0.0.164-1
- add synthetic property that ossh can use to filter out synth hosts.
  (blentz@redhat.com)
- changing script to find the image instead of hardcoding it
  (ihorvath@redhat.com)
- Fix for the metrics check (whearn@redhat.com)

* Thu Oct 27 2016 Joel Smith <joesmith@redhat.com> 0.0.163-1
- Make sure IAM scripts are execuatable (joesmith@redhat.com)
- making scripts executable (dedgar@redhat.com)

* Tue Oct 25 2016 Drew Anderson <dranders@redhat.com> 0.0.162-1
- Revert "Automatic commit of package [openshift-tools-scripts] release
  [0.0.162-1]." (dedgar@redhat.com)
- fixing iam_tools package directory structure (dedgar@redhat.com)
- addding /usr/local/bin dir to scripts spec (dedgar@redhat.com)
- Automatic commit of package [openshift-tools-scripts] release [0.0.162-1].
  (dedgar@redhat.com)
- updating spec file (dedgar@redhat.com)
- disabling pylint import error for boto3 (dedgar@redhat.com)
- making compatible with unconfigured new accounts created by
  aws_api_key_manager (dedgar@redhat.com)
- wrapping functions in a class (dedgar@redhat.com)
- updating spec file (dedgar@redhat.com)
- fixing pylint errors (dedgar@redhat.com)
- refactoring and adding saml creds module (dedgar@redhat.com)
- initial addition of delete iam user tool (dedgar@redhat.com)

* Mon Oct 24 2016 Unknown name 0.0.161-1
- single-line docs comment (dranders@redhat.com)

* Mon Oct 24 2016 Unknown name 0.0.160-1
- 

* Mon Oct 24 2016 Kenny Woodson <kwoodson@redhat.com> 0.0.159-1
- creating subdirectory (dedgar@redhat.com)
- finished testing on tower (dedgar@redhat.com)
- style changes (dedgar@redhat.com)
- updating comments, fixing indentation (dedgar@redhat.com)
- disabling pylint import error for boto3 (dedgar@redhat.com)
- updating message to user (dedgar@redhat.com)
- adding aws_api_key_manager.py (dedgar@redhat.com)

* Mon Oct 24 2016 Wesley Hearn <whearn@redhat.com> 0.0.158-1
- Some formatting around cron-send-logging-checks (whearn@redhat.com)
- Added quick and dirty disk check (whearn@redhat.com)
- Added a catch around the clusterhealth to fail the check if an exception is
  thrown. (whearn@redhat.com)
- Only loop over all pods only once and various other changes
  (whearn@redhat.com)
- Add logging checks (whearn@redhat.com)

* Sun Oct 23 2016 Unknown name 0.0.157-1
- this could be required to help ensure things are available for subsequent
  commands (dranders@redhat.com)

* Thu Oct 20 2016 Unknown name 0.0.156-1
- use new library function (dranders@redhat.com)
- pylint (dranders@redhat.com)
- pylint (dranders@redhat.com)
- reduce scale of script, use library (dranders@redhat.com)

* Wed Oct 19 2016 zhiwliu <zhiwliu@redhat.com> 0.0.155-1
- Missed a few scripts in commit 1fcf0 (whearn@redhat.com)
- add namespace to allow us to seperate builds (dranders@redhat.com)
- "finished" was confusing (dranders@redhat.com)
- pylinting (dranders@redhat.com)
- almost-rebuild cron-send-create-app (dranders@redhat.com)

* Thu Oct 13 2016 Wesley Hearn <whearn@redhat.com> 0.0.154-1
- Few fixes around the metrics check (whearn@redhat.com)

* Thu Oct 13 2016 Wesley Hearn <whearn@redhat.com> 0.0.153-1
- Few bug fixes around metrics (whearn@redhat.com)
- The start time key is starttime not start_time (whearn@redhat.com)

* Wed Oct 12 2016 Wesley Hearn <whearn@redhat.com> 0.0.152-1
- Fix cron-send-metrics-checks imports (whearn@redhat.com)
- This is only going to run on the master so always make sure to load the admin
  kubeconfig (whearn@redhat.com)

* Wed Oct 12 2016 Wesley Hearn <whearn@redhat.com> 0.0.151-1
- Add cron-send-metrics-checks to openshift-tools-scripts.spec
  (whearn@redhat.com)

* Tue Oct 11 2016 Wesley Hearn <whearn@redhat.com> 0.0.150-1
- Add openshift metrics checks. Updated ocutil with more features
  (whearn@redhat.com)
- save log output, exclude openshift project, use grep instead of diff
  (sedgar@redhat.com)
- added cron script to delete stuck projects for bz 1367432 (sedgar@redhat.com)

* Thu Oct 06 2016 Thomas Wiest <twiest@redhat.com> 0.0.149-1
- Fixed bug in ops-ec2-snapshot-ebs-volumes.py when not passing in --sleep-
  between-snaps. (twiest@redhat.com)

* Thu Oct 06 2016 Joel Diaz <jdiaz@redhat.com> 0.0.148-1
- migrate to ansible2 (jdiaz@redhat.com)

* Wed Oct 05 2016 Thomas Wiest <twiest@redhat.com> 0.0.147-1
- Added a sleep between AWS API calls. (twiest@redhat.com)

* Wed Sep 28 2016 Joel Diaz <jdiaz@redhat.com> 0.0.146-1
- update event watcher with regex ability (jdiaz@redhat.com)

* Mon Sep 26 2016 Sten Turpin <sten@redhat.com> 0.0.145-1
-  add redis dep

* Mon Sep 26 2016 Sten Turpin <sten@redhat.com> 0.0.144-1
- stop using unique project names for now

* Mon Sep 26 2016 Sten Turpin <sten@redhat.com> 0.0.143-1
- stop using unique project names till we can get a better handle on them
  (sten@redhat.com)

* Mon Sep 26 2016 Ivan Horvath <ihorvath@redhat.com> 0.0.142-1
- fixing redis persistence and heartbeater referencing non-existing var
  (ihorvath@redhat.com)

* Thu Sep 22 2016 Kenny Woodson <kwoodson@redhat.com> 0.0.141-1
- change ohi/ossh/etc to just use cache by default (jdiaz@redhat.com)

* Thu Sep 22 2016 Kenny Woodson <kwoodson@redhat.com> 0.0.140-1
- zagg uses redis (ihorvath@redhat.com)

* Tue Sep 20 2016 Kenny Woodson <kwoodson@redhat.com> 0.0.139-1
- Added gcs monitoring. (kwoodson@redhat.com)

* Thu Sep 15 2016 Kenny Woodson <kwoodson@redhat.com> 0.0.138-1
- changing the zagg-*-processor scripts to use multiprocessing in hope of
  speedups (ihorvath@redhat.com)

* Thu Sep 15 2016 Kenny Woodson <kwoodson@redhat.com> 0.0.137-1
- 

* Thu Sep 15 2016 Kenny Woodson <kwoodson@redhat.com> 0.0.136-1
- Fixing code for snapshots. (kwoodson@redhat.com)

* Mon Sep 12 2016 Kenny Woodson <kwoodson@redhat.com> 0.0.135-1
- Adding subpackage for gcp. (kwoodson@redhat.com)

* Mon Sep 12 2016 Kenny Woodson <kwoodson@redhat.com> 0.0.134-1
- Adding gcp snapshot tooling. (kwoodson@redhat.com)

* Mon Sep 12 2016 Thomas Wiest <twiest@redhat.com> 0.0.133-1
- Added cgrouputil.py and changed dockerutil to be able to use it if requested.
  (twiest@redhat.com)

* Mon Sep 12 2016 Matt Woodson <mwoodson@redhat.com> 0.0.132-1
- don't need string defaults here, only in the to_* functions
  (dranders@redhat.com)
- pylint fail - line too long (on a comment, really?) :-( (dranders@redhat.com)
- underlying to_* functions require strings as defaults (dranders@redhat.com)
- misunderstood how defaults work with dict.get(key, default)
  (dranders@redhat.com)
- re-written to remove the if and just use math (dranders@redhat.com)
- set defaults in case if is never true (dranders@redhat.com)
- fix a max method (zhizhang@zhizhang-laptop-nay.redhat.com)
- use random project name, delete always at the end (sten@redhat.com)
- add Terminating project check (zhizhang@zhizhang-laptop-nay.redhat.com)

* Wed Aug 31 2016 Joel Diaz <jdiaz@redhat.com> 0.0.131-1
- don't include pre-cleanup task in timing of app creates (jdiaz@redhat.com)

* Wed Aug 31 2016 Kenny Woodson <kwoodson@redhat.com> 0.0.130-1
- Moving default behavoir to use cache for ossh and oscp (kwoodson@redhat.com)

* Mon Aug 29 2016 Sten Turpin <sten@redhat.com> 0.0.129-1
- added function to delete ES index after app create (sten@redhat.com)

* Mon Aug 29 2016 Joel Diaz <jdiaz@redhat.com> 0.0.128-1
- Added cron-send-docker-containers-usage.py (twiest@redhat.com)
- grab the actual docker-timer script (jdiaz@redhat.com)

* Tue Aug 23 2016 Joel Diaz <jdiaz@redhat.com> 0.0.127-1
- script to report on age of certificates (jdiaz@redhat.com)

* Fri Aug 19 2016 Zhiming Zhang <zhizhang@redhat.com> 0.0.126-1
- Add more container info to existing dns resolution check output
  (agrimm@redhat.com)
- Prune haproxy processes more aggressively (agrimm@redhat.com)
- add saml check (zhizhang@zhizhang-laptop-nay.redhat.com)

* Mon Aug 15 2016 Joel Diaz <jdiaz@redhat.com> 0.0.125-1
- change logic to simply stop any haproxy process... (jdiaz@redhat.com)

* Fri Aug 12 2016 Joel Diaz <jdiaz@redhat.com> 0.0.124-1
- script to identify and stop stuck haproxy processes (jdiaz@redhat.com)
- add try and timestamps around zgs_send (sten@redhat.com)
- print timestamp on app create start (sten@redhat.com)

* Wed Jul 27 2016 Wesley Hearn <whearn@redhat.com> 0.0.123-1
- Print first IP address in json output. convert_to_ip will return 1 ip address
  in our use case (whearn@redhat.com)

* Wed Jul 27 2016 Wesley Hearn <whearn@redhat.com> 0.0.121-1
- Added simple json output to ohi, updated awsutil to have convert_to_ip not
  require a list (whearn@redhat.com)

* Mon Jul 25 2016 Joel Diaz <jdiaz@redhat.com> 0.0.120-1
- add synthetic cluster-wide host support to ops-zagg-client (jdiaz@redhat.com)
- moving everything from dynamic keys to static zabbix items
  (ihorvath@redhat.com)
- Moved unncecesary output to only display on verbose mode
  (bshpurke@redhat.com)
- Improved nodes_not_schedulable check Check avoids master nodes Reincluded
  zabbix trigger for check (bshpurke@redhat.com)
- etcd metrics with dynamic items in zabbix (ihorvath@redhat.com)

* Mon Jul 25 2016 Joel Diaz <jdiaz@redhat.com>
- add synthetic cluster-wide host support to ops-zagg-client (jdiaz@redhat.com)
- moving everything from dynamic keys to static zabbix items
  (ihorvath@redhat.com)
- Moved unncecesary output to only display on verbose mode
  (bshpurke@redhat.com)
- Improved nodes_not_schedulable check Check avoids master nodes Reincluded
  zabbix trigger for check (bshpurke@redhat.com)
- etcd metrics with dynamic items in zabbix (ihorvath@redhat.com)

* Tue Jul 19 2016 Joel Diaz <jdiaz@redhat.com> 0.0.118-1
- add --timeout to ops-runner and a dynamic item to hold these items
  (jdiaz@redhat.com)
- better readability, same refactor for oadm (sten@redhat.com)
- refactor to use subprocess.communicate(), capture all pod logs in the project
  on failure (sten@redhat.com)
- return all pod logs (sten@redhat.com)
- add --list-cluster to ohi (sten@redhat.com)

* Thu Jul 07 2016 Russell Harrison <rharriso@redhat.com> 0.0.117-1
- Removed unused sys import (rharriso@redhat.com)
- Remove rev bump (rharriso@redhat.com)
- Add basic dnsmasq monitoring template and cron configuration
  (rharriso@redhat.com)

* Thu Jul 07 2016 Joel Diaz <jdiaz@redhat.com> 0.0.116-1
- add new cluster-wide calculations 1) cluster-wide max allocatable memory (for
  compute nodes) 2) cluster-wide max cpu (for compute nodes) in milicores 3)
  cluster-wide cpu units scheduled across compute nodes (total in milicores and
  percentage) 4) cluster-wide cpu unscheduled resources across compute nodes
  (total in milicores and percentage) 5) cluster-wide mem scheduled across
  compute nodes (total in bytes and percentage) 6) cluster-wide mem unscheduled
  resources across compute nodes (total in bytes and percentage) 7) cluster-
  wide cpu and memory oversubscription (using cpu/mem limits on running pods)
  (jdiaz@redhat.com)

* Wed Jul 06 2016 Joel Diaz <jdiaz@redhat.com> 0.0.115-1
- Illiminated unnecessary for loop (benpack101@gmail.com)
- Fixed pylint issues (benpack101@gmail.com)
- Added check for nodes without labels (bshpurke@redhat.com)
- send integers to zabbix (that's what it expects) (jdiaz@redhat.com)

* Wed Jul 06 2016 Ivan Horvath <ihorvath@redhat.com> 0.0.114-1
- adding cpu and memory per process monitoring (ihorvath@redhat.com)
- adding new cpu/mem percentage monitoring script (ihorvath@redhat.com)
- adding cpu and memory per process monitoring (ihorvath@redhat.com)
- adding new cpu/mem percentage monitoring script (ihorvath@redhat.com)
- add event watching script to RPM (jdiaz@redhat.com)

* Tue Jul 05 2016 Sten Turpin <sten@redhat.com> 0.0.113-1
- added debug info for nodes not ready check (sten@redhat.com)
- Making refresh-cache work in oscp ossh. (kwoodson@redhat.com)
- report average cpu and memory allocations for compute nodes across the
  cluster (jdiaz@redhat.com)
- add flock without erroring on lock already acquired (jdiaz@redhat.com)
- openshift event watcher/reporter (jdiaz@redhat.com)

* Fri Jun 24 2016 Zhiming Zhang <zhizhang@redhat.com> 0.0.112-1
- just in order to build new rpm (zhizhang@zhizhang-laptop-nay.redhat.com)

* Thu Jun 23 2016 Joel Diaz <jdiaz@redhat.com> 0.0.111-1
- gracefully handle nodes with no 'type' label (jdiaz@redhat.com)

* Thu Jun 23 2016 Kenny Woodson <kwoodson@redhat.com> 0.0.110-1
- deal will nodes with no running pods (jdiaz@redhat.com)
- move the script to right rpm (zhizhang@zhizhang-laptop-nay.redhat.com)

* Thu Jun 23 2016 zhiming
-

* Wed Jun 22 2016 Joel Diaz <jdiaz@redhat.com> 0.0.108-1
- catch ocassional exception on container cleanup (and retry)
  (jdiaz@redhat.com)

* Tue Jun 21 2016 Thomas Wiest <twiest@redhat.com> 0.0.107-1
- Added Name and purpose tagging to ops-ec2-add-snapshot-tag-to-ebs-volumes.py
  (twiest@redhat.com)

* Mon Jun 20 2016 Joel Diaz <jdiaz@redhat.com> 0.0.106-1
- fixed handling urlerror, added timeout (sten@redhat.com)

* Mon Jun 20 2016 Joel Diaz <jdiaz@redhat.com> 0.0.105-1
- handle case when no clusterrolebinding is defined (return code non-zero)
  (jdiaz@redhat.com)

* Fri Jun 17 2016 Ivan Horvath <ihorvath@redhat.com> 0.0.104-1
- changing the cron entries, because they were lacking the names and adding
  defattr to files section in one of the packages in the script spec file
  (ihorvath@redhat.com)

* Wed Jun 15 2016 Ivan Horvath <ihorvath@redhat.com> 0.0.103-1
- fixing typo in path inside script spec file (ihorvath@redhat.com)

* Wed Jun 15 2016 Unknown name 0.0.102-1
- Adding monitoring for existing connections on etcd and master api server
  (ihorvath@redhat.com)

* Wed Jun 08 2016 Thomas Wiest <twiest@redhat.com> 0.0.101-1
- Added ops-ec2-add-snapshot-tag-to-ebs-volumes.py (twiest@redhat.com)
- fix for the s3 docker registry (mwoodson@redhat.com)

* Thu Jun 02 2016 Sten Turpin <sten@redhat.com> 0.0.100-1
- specify known-good version of hello-openshift (sten@redhat.com)

* Wed Jun 01 2016 Sten Turpin <sten@redhat.com> 0.0.99-1
- moved app build check into cron-send-create-app

* Wed Jun 01 2016 Sten Turpin <sten@redhat.com> 0.0.98-1
- remove cron-send-build-app script (sten@redhat.com)
- added build/arbitrary app create capability to create-app check
  (sten@redhat.com)

* Wed Jun 01 2016 Joel Diaz <jdiaz@redhat.com> 0.0.97-1
- ignore non-ready nodes (jdiaz@redhat.com)

* Tue May 31 2016 Kenny Woodson <kwoodson@redhat.com> 0.0.96-1
- Fixing list functionality when oo vars are missing (kwoodson@redhat.com)
- add cpu check for process (zhizhang@zhizhang-laptop-nay.redhat.com)

* Tue May 31 2016 Kenny Woodson <kwoodson@redhat.com> 0.0.95-1
-

* Fri May 27 2016 Joel Diaz <jdiaz@redhat.com> 0.0.94-1
- cluster-capacity script relies on base python-openshift-tools/conversions.py
  (jdiaz@redhat.com)
- allow capacity checks on 3.1 clusters (jdiaz@redhat.com)
- memory available and max-mem pod schedulable capacity checks plus new
  'conversions' library and necessary RPM spec updates to include capacity
  checks into monitoring-openshift.rpm (jdiaz@redhat.com)

* Tue May 24 2016 Joel Diaz <jdiaz@redhat.com> 0.0.93-1
- 'try' each pruning attempt so an earlier error doesn't stop all pruning
  (jdiaz@redhat.com)
- use oadm instead of oc as a workaround for 3.2 (sten@redhat.com)
- demo using oadm to create project (sten@redhat.com)
- 10 minutes for build, 4 minutes for deploy (sten@redhat.com)

* Thu May 19 2016 Joel Diaz <jdiaz@redhat.com> 0.0.92-1
- add build/deploy/image pruning script (jdiaz@redhat.com)

* Thu May 19 2016 Matt Woodson <mwoodson@redhat.com> 0.0.91-1
- fixed the aws s3 check (mwoodson@redhat.com)

* Wed May 18 2016 Matt Woodson <mwoodson@redhat.com> 0.0.90-1
- fixed a skydns issue (mwoodson@redhat.com)

* Wed May 18 2016 Matt Woodson <mwoodson@redhat.com> 0.0.89-1
- shortening the project name in the cron-send-build-app.py
  (mwoodson@redhat.com)

* Mon May 16 2016 Thomas Wiest <twiest@redhat.com> 0.0.88-1
- Added ops-ec2-snapshot-ebs-volumes.py and ops-ec2-trim-ebs-snapshots.py
  (twiest@redhat.com)
- added a function to prevent running outside bastion hosts (sten@redhat.com)
- fixed comments referring to the check this was based on (sten@redhat.com)
- pylint.... (sten@redhat.com)
- add kubeconfig test (sten@redhat.com)
- a little cleanup as suggested by mwoodson (sten@redhat.com)
- fixed pylint errors (sten@redhat.com)
- script to generate + request signing of certs (sten@redhat.com)
- renamed build-local-setup.sh to build-local-setup-centos7.sh and fixed it to
  work with our latest way to build. Also fixed the
  local_development_monitoring.adoc to be in line with our current way of
  developing. (twiest@redhat.com)

* Fri Apr 22 2016 Kenny Woodson <kwoodson@redhat.com> 0.0.87-1
- Kubeconfig fix (kwoodson@redhat.com)
- fix up references to openshift-ansible repo (jdiaz@redhat.com)

* Mon Apr 18 2016 Joel Diaz <jdiaz@redhat.com> 0.0.86-1
- chmod +x for all the executable files in scripts-inventory-clients RPM and
  pylint fixes (jdiaz@redhat.com)

* Mon Apr 18 2016 Joel Diaz <jdiaz@redhat.com> 0.0.85-1
- fix dependency name, and switch to not depend on openshift-ansible*
  (jdiaz@redhat.com)

* Mon Apr 18 2016 Joel Diaz <jdiaz@redhat.com> 0.0.84-1
- copy host/inventory tools from openshift-ansible/bin and generate equivalent
  RPMs clean up pylint (jdiaz@redhat.com)
- found + fixed a typo (sten@redhat.com)
- fixed pylint errors (sten@redhat.com)
- add pod and web service checks (sten@redhat.com)

* Thu Mar 24 2016 Unknown name 0.0.83-1
- disable line-too-long on line 384 (zhizhang@zhizhang-laptop-nay.redhat.com)
- fix pylint space (zhizhang@zhizhang-laptop-nay.redhat.com)
- fix some pylint last (zhizhang@redhat.com)
- fix some pylint 2 (zhizhang@redhat.com)
- fix some pylint (zhizhang@redhat.com)
- delete some useless code (zhizhang@redhat.com)
- fix some dynamic error (zhizhang@redhat.com)
- fix some typo (zhizhang@zhizhang-laptop-nay.redhat.com)
- fix line too long (zhizhang@zhizhang-laptop-nay.redhat.com)
- fix some pylint space problem (zhizhang@zhizhang-laptop-nay.redhat.com)
- add two item pv.capacity total and available capacity andd dynamic pv.count
  (zhizhang@zhizhang-laptop-nay.redhat.com)
- also fail if there's no ready status (sten@redhat.com)
- loop over conditions instead of checking only the first (sten@redhat.com)

* Tue Mar 15 2016 Joel Diaz <jdiaz@redhat.com> 0.0.82-1
- Adding verbosity to simple app create (kwoodson@redhat.com)

* Mon Mar 14 2016 Joel Diaz <jdiaz@redhat.com> 0.0.81-1
- zagg-server doesn't need monitoring-openshift (jdiaz@redhat.com)

* Thu Mar 03 2016 Unknown name 0.0.80-1
- add the cron-send-build-app to the list (zhizhang@zhizhang-laptop-
  nay.redhat.com)

* Thu Mar 03 2016 Unknown name 0.0.79-1
- remove some useless var (zhizhang@zhizhang-laptop-nay.redhat.com)
- fix another bug (zhizhang@zhizhang-laptop-nay.redhat.com)
- fix some faile bug (zhizhang@zhizhang-laptop-nay.redhat.com)
- fix the build time of fail (zhizhang@zhizhang-laptop-nay.redhat.com)
- add buildtime when build error (zhizhang@zhizhang-laptop-nay.redhat.com)
- remove the verbose (zhizhang@zhizhang-laptop-nay.redhat.com)
- fix some verbose (zhizhang@zhizhang-laptop-nay.redhat.com)
- fix unused i (zhizhang@zhizhang-laptop-nay.redhat.com)
- fix too-many-branch (zhizhang@zhizhang-laptop-nay.redhat.com)
- delete some space after # (zhizhang@zhizhang-laptop-nay.redhat.com)
- disable pylint=too-many-branches (zhizhang@zhizhang-laptop-nay.redhat.com)
- add more function try to solve the oo many branches (zhizhang@zhizhang-
  laptop-nay.redhat.com)
- fix the Unused variable (zhizhang@zhizhang-laptop-nay.redhat.com)
- fix Tab (zhizhang@zhizhang-laptop-nay.redhat.com)
- fix python Tab and space problem (zhizhang@zhizhang-laptop-nay.redhat.com)
- send both the app create time and build time to zabbix (zhizhang@zhizhang-
  laptop-nay.redhat.com)
- fix some bugs of checking (zhizhang@zhizhang-laptop-nay.redhat.com)
- checking app create on master with a build process (zhizhang@zhizhang-laptop-
  nay.redhat.com)

* Fri Feb 19 2016 Matt Woodson <mwoodson@redhat.com> 0.0.78-1
- changed the url to look for the api for master api check
  (mwoodson@redhat.com)
- fix up the error/exception handing path (jdiaz@redhat.com)

* Thu Feb 18 2016 Joel Diaz <jdiaz@redhat.com> 0.0.77-1
- deal with secure and non-secure registries (jdiaz@redhat.com)

* Wed Feb 17 2016 Joel Diaz <jdiaz@redhat.com> 0.0.76-1
- docker-registry health script (for master and non-master) (jdiaz@redhat.com)

* Tue Feb 16 2016 Joel Diaz <jdiaz@redhat.com> 0.0.75-1
- make sure regex matches trigger name (jdiaz@redhat.com)

* Tue Feb 16 2016 Joel Diaz <jdiaz@redhat.com> 0.0.74-1
- add step to re-run OVS report after fix is complete (jdiaz@redhat.com)

* Mon Feb 15 2016 Matt Woodson <mwoodson@redhat.com> 0.0.73-1
- pylint: ignore module name (mwoodson@redhat.com)
- changed the ec2 ami copy script name (mwoodson@redhat.com)

* Mon Feb 15 2016 Matt Woodson <mwoodson@redhat.com> 0.0.72-1
- added ec2_copy_ami_to_regions.py; added the cloud rpm (mwoodson@redhat.com)
- add ops-runner id name to logged output (jdiaz@redhat.com)

* Tue Feb 09 2016 Sten Turpin <sten@redhat.com> 0.0.71-1
- registry check now works on old + new registry, and checks all available
  registries (sten@redhat.com)

* Tue Feb 09 2016 Kenny Woodson <kwoodson@redhat.com> 0.0.70-1
- Adding file to list of file in rpm (kwoodson@redhat.com)

* Tue Feb 09 2016 Kenny Woodson <kwoodson@redhat.com> 0.0.69-1
- App create updates for multi-master (kwoodson@redhat.com)

* Mon Feb 08 2016 Joel Diaz <jdiaz@redhat.com> 0.0.68-1
- fix rename of remote-heal to remote-healer (jdiaz@redhat.com)

* Mon Feb 08 2016 Joel Diaz <jdiaz@redhat.com> 0.0.67-1
- add missing config file (jdiaz@redhat.com)

* Mon Feb 08 2016 Joel Diaz <jdiaz@redhat.com> 0.0.66-1
- fix bad variable name (jdiaz@redhat.com)

* Mon Feb 08 2016 Joel Diaz <jdiaz@redhat.com> 0.0.65-1
- add missing bits to spec (jdiaz@redhat.com)
- 2nd attempt remote healing tool (jdiaz@redhat.com)

* Thu Feb 04 2016 Sten Turpin <sten@redhat.com> 0.0.64-1
- registry no longer sends {} (sten@redhat.com)
- renamed /etc/openshift to /etc/origin (sten@redhat.com)
- new master check for hosts not ready
* Mon Feb 01 2016 Joel Diaz <jdiaz@redhat.com> 0.0.63-1
- report stray OVS rules found before and after cleanup (jdiaz@redhat.com)

* Mon Feb 01 2016 Matt Woodson <mwoodson@redhat.com> 0.0.62-1
- change master check to look for cluster api url; added master local check as
  well (mwoodson@redhat.com)

* Thu Jan 28 2016 Thomas Wiest <twiest@redhat.com> 0.0.61-1
- fixed bug in ops-runner when sending items to zabbix. (twiest@redhat.com)

* Wed Jan 27 2016 Thomas Wiest <twiest@redhat.com> 0.0.60-1
- Converted ops-runner from bash to python. (twiest@redhat.com)

* Wed Jan 27 2016 Joel Diaz <jdiaz@redhat.com> 0.0.59-1
- fix typo RPM dependency (jdiaz@redhat.com)

* Wed Jan 27 2016 Joel Diaz <jdiaz@redhat.com> 0.0.58-1
- add script (and new RPM) to detect and remove stray OVS rules/flows
  (jdiaz@redhat.com)

* Wed Jan 27 2016 Kenny Woodson <kwoodson@redhat.com> 0.0.57-1
-

* Tue Jan 26 2016 Joel Diaz <jdiaz@redhat.com> 0.0.56-1
- improve quoting of passed in arguments (jdiaz@redhat.com)

* Tue Jan 26 2016 Matt Woodson <mwoodson@redhat.com> 0.0.55-1
- fixed import dns stuff (mwoodson@redhat.com)

* Tue Jan 26 2016 Matt Woodson <mwoodson@redhat.com> 0.0.54-1
- added the skydns checks (mwoodson@redhat.com)
- Adding support for master ha checks (kwoodson@redhat.com)

* Mon Jan 25 2016 Joel Diaz <jdiaz@redhat.com> 0.0.53-1
- be more careful with mktemp and logging (fall back to logger)
  (jdiaz@redhat.com)

* Mon Jan 25 2016 Thomas Wiest <twiest@redhat.com> 0.0.52-1
- Added flock capabilities to ops-runner. (twiest@redhat.com)

* Thu Jan 21 2016 Joel Diaz <jdiaz@redhat.com> 0.0.51-1
- log non-zero exits to /var/log/ops-runner.log (jdiaz@redhat.com)

* Tue Jan 19 2016 Matt Woodson <mwoodson@redhat.com> 0.0.50-1
- separated pcp from zagg sender (mwoodson@redhat.com)

* Mon Jan 18 2016 Matt Woodson <mwoodson@redhat.com> 0.0.49-1
- removed python-openshift-tools-ansible as a dependency for ops-zagg-client
  (mwoodson@redhat.com)

* Mon Jan 18 2016 Matt Woodson <mwoodson@redhat.com> 0.0.48-1
- removed some old rpm references (mwoodson@redhat.com)

* Mon Jan 18 2016 Matt Woodson <mwoodson@redhat.com> 0.0.47-1
- sepearated openshift-tools rpms into subpackages (mwoodson@redhat.com)

* Mon Jan 11 2016 Matt Woodson <mwoodson@redhat.com> 0.0.46-1
- changed the dns resolution check's docker container to reference
  (mwoodson@redhat.com)

* Mon Jan 04 2016 Joel Diaz <jdiaz@redhat.com> 0.0.45-1
- have seen getent take up to 80 sec to complete raise timeout to allow it to
  finish (jdiaz@redhat.com)

* Thu Dec 17 2015 Joel Diaz <jdiaz@redhat.com> 0.0.44-1
- make script executable (jdiaz@redhat.com)

* Thu Dec 17 2015 Joel Diaz <jdiaz@redhat.com> 0.0.43-1
- script and cron to test DNS resolution on exising containers
  (jdiaz@redhat.com)

* Wed Dec 16 2015 Thomas Wiest <twiest@redhat.com> 0.0.42-1
- Split ops-zagg-processor.py into ops-zagg-metric-processor.py and ops-zagg-
  heartbeat-processor.py. (twiest@redhat.com)

* Wed Dec 16 2015 Joel Diaz <jdiaz@redhat.com> 0.0.41-1
- change to using oso-rhel7-zagg-client container and hit redhat.com instead of
  google.com (jdiaz@redhat.com)

* Tue Dec 15 2015 Joel Diaz <jdiaz@redhat.com> 0.0.40-1
- script to test and report DNS query results within container
  (jdiaz@redhat.com)

* Mon Dec 14 2015 Matt Woodson <mwoodson@redhat.com> 0.0.39-1
- added random sleep to heartbeats checks (mwoodson@redhat.com)
- added random sleep to ops-runner (mwoodson@redhat.com)

* Mon Dec 14 2015 Joel Diaz <jdiaz@redhat.com> 0.0.38-1
- Changed ops-zagg-processor to send metrics on the number of metrics in the
  queue, heart beats in the queue and the number of errors while processing.
  (twiest@redhat.com)
- Add script to be called from zabbix custom script actions and lay down config
  file for it during playbook run (jdiaz@redhat.com)

* Tue Dec 08 2015 Thomas Wiest <twiest@redhat.com> 0.0.37-1
- Added chunking and error handling to ops-zagg-processor for zabbix targets.
  (twiest@redhat.com)

* Fri Dec 04 2015 Matt Woodson <mwoodson@redhat.com> 0.0.36-1
- added pv counts to the master openshift api check (mwoodson@redhat.com)

* Wed Dec 02 2015 Matt Woodson <mwoodson@redhat.com> 0.0.35-1
- added docker registry cluster check (mwoodson@redhat.com)

* Fri Nov 20 2015 Matt Woodson <mwoodson@redhat.com> 0.0.34-1
- added nan check (mwoodson@redhat.com)

* Thu Nov 19 2015 Matt Woodson <mwoodson@redhat.com> 0.0.33-1
- grouped the checks and wrapped them in try/except (mwoodson@redhat.com)
- added openshift api ping check to master check script (mwoodson@redhat.com)
- added metrics to cron-send-os-master (mwoodson@redhat.com)

* Tue Nov 17 2015 Matt Woodson <mwoodson@redhat.com> 0.0.32-1
- fixed the healthz check (mwoodson@redhat.com)

* Tue Nov 17 2015 Matt Woodson <mwoodson@redhat.com> 0.0.31-1
- changed permissions, fixed a bug of master api check (mwoodson@redhat.com)

* Tue Nov 17 2015 Joel Diaz <jdiaz@redhat.com> 0.0.30-1
- Docker cron timing (jdiaz@redhat.com)

* Tue Nov 17 2015 Matt Woodson <mwoodson@redhat.com> 0.0.29-1
- removed old scripts (mwoodson@redhat.com)
- added some updated rest api; added user running pod count
  (mwoodson@redhat.com)
- updated the spec and cron jobs to run the new master api check
  (mwoodson@redhat.com)
- added the openshift rest api, updated master script (mwoodson@redhat.com)
- added master monitoring (mwoodson@redhat.com)

* Mon Nov 16 2015 Joel Diaz <jdiaz@redhat.com> 0.0.28-1
- Add scripts to report S3 bucket stats from master nodes (jdiaz@redhat.com)

* Tue Nov 10 2015 Marek Mahut <mmahut@redhat.com> 0.0.27-1
- Load the etcd port as it can be different when using external etcd
  (mmahut@redhat.com)

* Fri Nov 06 2015 Matt Woodson <mwoodson@redhat.com> 0.0.26-1
- added network checks (mwoodson@redhat.com)

* Wed Nov 04 2015 Matt Woodson <mwoodson@redhat.com> 0.0.25-1
- added %%util check to disk checker (mwoodson@redhat.com)

* Wed Nov 04 2015 Marek Mahut <mmahut@redhat.com> 0.0.24-1
- sbin/bash doesn't exist (mmahut@redhat.com)
- Make sure cron-send-project-count.sh is executable (mmahut@redhat.com)

* Tue Nov 03 2015 Matt Woodson <mwoodson@redhat.com> 0.0.23-1
- added the disk tps check (mwoodson@redhat.com)

* Tue Nov 03 2015 Marek Mahut <mmahut@redhat.com> 0.0.22-1
- Adding the cron-send-etcd-status.py tool and its dependencies
  (mmahut@redhat.com)

* Mon Nov 02 2015 Joel Diaz <jdiaz@redhat.com> 0.0.21-1
- add scripts to check and report pcp ping state. update zagg-client playbooks
  to add cron job for checking pcp ping state (jdiaz@redhat.com)

* Mon Nov 02 2015 Unknown name 0.0.20-1
-

* Fri Oct 30 2015 Unknown name 0.0.19-1
- Update cron-send-project-count.sh (gburges@redhat.com)
- Update cron-send-project-count.sh (gburges@redhat.com)
- finally done(?) (gburges@redhat.com)

* Mon Oct 12 2015 Matt Woodson <mwoodson@redhat.com> 0.0.18-1
- added pcp derived items; added debug and verbose (mwoodson@redhat.com)

* Thu Oct 08 2015 Sten Turpin <sten@redhat.com> 0.0.17-1
- make keys for data being sent match with what was defined in zabbix
  (sten@redhat.com)
- added cron-send-ovs-status script + accompanying changes (sten@redhat.com)
- added http to https redirect (sten@redhat.com)

* Thu Oct 08 2015 Thomas Wiest <twiest@redhat.com> 0.0.16-1
- Corrected the count script to properly return exit codes
  (mwhittingham@redhat.com)
- A few bug fixes (mwhittingham@redhat.com)

* Thu Oct 08 2015 Thomas Wiest <twiest@redhat.com> 0.0.15-1
- Send a count of users to Zabbix (mwhittingham@redhat.com)

* Fri Oct 02 2015 Thomas Wiest <twiest@redhat.com> 0.0.14-1
- added ops-runner. It sends the exit code of the command to zabbix.
  (twiest@redhat.com)

* Wed Sep 30 2015 Kenny Woodson <kwoodson@redhat.com> 0.0.13-1
- Adding a pcp metric sampler for cpu stats (kwoodson@redhat.com)

* Mon Sep 28 2015 Matt Woodson <mwoodson@redhat.com> 0.0.12-1
- changed underscores to hyphen (mwoodson@redhat.com)

* Fri Sep 25 2015 Matt Woodson <mwoodson@redhat.com> 0.0.11-1
- fixed the spec file (mwoodson@redhat.com)

* Fri Sep 25 2015 Matt Woodson <mwoodson@redhat.com> 0.0.10-1
- added dynamic prototype support to zagg. added the filsystem checks to use
  this (mwoodson@redhat.com)

* Thu Sep 17 2015 Thomas Wiest <twiest@redhat.com> 0.0.9-1
- added cron-send-process-count.sh and checks for openshift master and node
  processes are up. (twiest@redhat.com)

* Wed Sep 16 2015 Kenny Woodson <kwoodson@redhat.com> 0.0.8-1
- Adding SSL support for v3 monitoring (kwoodson@redhat.com)

* Tue Aug 18 2015 Matt Woodson <mwoodson@redhat.com> 0.0.7-1
- Merge pull request #20 from jgkennedy/pr (twiest@users.noreply.github.com)
- Combined the two graphs and refactored some things (jessek@redhat.com)

* Fri Jul 31 2015 Matt Woodson <mwoodson@redhat.com> 0.0.6-1
-

* Fri Jul 31 2015 Thomas Wiest <twiest@redhat.com> 0.0.5-1
- added zagg to zagg capability to ops-zagg-processor (twiest@redhat.com)

* Thu Jul 23 2015 Thomas Wiest <twiest@redhat.com> 0.0.4-1
- added ops-zagg-heartbeater.py (twiest@redhat.com)

* Wed Jul 15 2015 Thomas Wiest <twiest@redhat.com> 0.0.3-1
- added config file for ops-zagg-processor (twiest@redhat.com)

* Wed Jul 15 2015 Thomas Wiest <twiest@redhat.com> 0.0.2-1
- added python-openshift-tools-ansible sub package. (twiest@redhat.com)
- changed openshift-tools-scripts spec file to automatically include all
  monitoring scripts. (twiest@redhat.com)
- added ops-zagg-processor.py (twiest@redhat.com)
- added openshift-tools-scripts.spec (twiest@redhat.com)
* Tue Jul 07 2015 Thomas Wiest <twiest@redhat.com> 0.0.1-1
- new package built with tito<|MERGE_RESOLUTION|>--- conflicted
+++ resolved
@@ -1,10 +1,6 @@
 Summary:       OpenShift Tools Scripts
 Name:          openshift-tools-scripts
-<<<<<<< HEAD
 Version:       0.1.147
-=======
-Version:       0.1.145
->>>>>>> cfbcac80
 Release:       1%{?dist}
 License:       ASL 2.0
 URL:           https://github.com/openshift/openshift-tools
@@ -498,7 +494,7 @@
 /usr/bin/verify-gather-logs-operations.py
 
 %changelog
-<<<<<<< HEAD
+
 * Thu Jul 26 2018 Ivan Horvath <ihorvath@redhat.com> 0.1.147-1
 - fixing some problems in host monitoring (ihorvath@redhat.com)
 
@@ -512,8 +508,6 @@
 - catching edge case where rec_js['results']['description'] key does not exist
   (dedgar@redhat.com)
 
-=======
->>>>>>> cfbcac80
 * Wed Jul 25 2018 Alex Chvatal <achvatal@redhat.com> 0.1.145-1
 - exclude customer PVs from being monitored by cron-send-filesystem-metrics
 

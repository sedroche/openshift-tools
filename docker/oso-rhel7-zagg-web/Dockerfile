# Example docker run command
# docker run -p 10050:10050 -p 10050:10050 -p 80:80 -p 443:443 oso-rhel7-zaio
# /root/start.sh will then start the mysqldb, zabbix, and httpd services.
# Default login:password to Zabbix is Admin:zabbix

FROM oso-rhel7-ops-base:latest

RUN echo "root:redhat" | chpasswd

RUN yum clean metadata && \
    yum install -y iproute iputils pylint python-pip \
        python-requests python-django \
        openshift-tools-web-zagg \
        python-openshift-tools-web \
        python-openshift-tools-monitoring \
        tree python-django-bash-completion httpd mod_wsgi && \
    yum clean all

RUN pip install djangorestframework && \
    pip install markdown && \
    pip install django-filter

RUN mkdir /tmp/metrics && chown apache.apache /tmp/metrics

<<<<<<< HEAD

# TODO: package this (see trello card) and add that RPM to this container
ADD zbxapi.py /usr/share/ansible/zbxapi.py

ADD config.yml /root/config.yml

=======
EXPOSE 80
EXPOSE 443
>>>>>>> 353b12c1
# Start apache
ADD start.sh /usr/local/bin/
CMD /usr/local/bin/start.sh
<|MERGE_RESOLUTION|>--- conflicted
+++ resolved
@@ -22,17 +22,13 @@
 
 RUN mkdir /tmp/metrics && chown apache.apache /tmp/metrics
 
-<<<<<<< HEAD
-
 # TODO: package this (see trello card) and add that RPM to this container
 ADD zbxapi.py /usr/share/ansible/zbxapi.py
-
 ADD config.yml /root/config.yml
 
-=======
 EXPOSE 80
 EXPOSE 443
->>>>>>> 353b12c1
+
 # Start apache
 ADD start.sh /usr/local/bin/
 CMD /usr/local/bin/start.sh

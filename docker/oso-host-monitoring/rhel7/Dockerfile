FROM oso-rhel7-ops-base:latest
#     ___ ___ _  _ ___ ___    _ _____ ___ ___         
#    / __| __| \| | __| _ \  /_\_   _| __|   \        
#   | (_ | _|| .` | _||   / / _ \| | | _|| |) |       
#    \___|___|_|\_|___|_|_\/_/_\_\_|_|___|___/_ _____ 
#   |   \ / _ \  | \| |/ _ \_   _| | __|   \_ _|_   _|
#   | |) | (_) | | .` | (_) || |   | _|| |) | |  | |  
#   |___/ \___/  |_|\_|\___/ |_|   |___|___/___| |_|  
# 


# Pause indefinitely if asked to do so.
ARG OO_PAUSE_ON_BUILD
RUN test "$OO_PAUSE_ON_BUILD" = "true" && while sleep 10; do true; done || :

# PCP
##################
# install pcp-collector and it's dependencies, clean the cache.
RUN yum-install-check.sh -y pcp pcp-conf pcp-collector xz && yum clean all
# Run in the container as root - avoids PCP_USER mismatches
RUN sed -i -e 's/PCP_USER=.*$/PCP_USER=root/' -e 's/PCP_GROUP=.*$/PCP_GROUP=root/' /etc/pcp.conf

# Disable service advertising - no avahi daemon in the container
# (dodges warnings from pmcd attempting to connect during startup)
RUN . /etc/pcp.conf && echo "-A" >> $PCP_PMCDOPTIONS_PATH

# denote this as a container environment, for rc scripts
ENV PCP_CONTAINER_IMAGE pcp-collector
ENV NAME pcp-collector
ENV IMAGE pcp-collector
ENV PATH /usr/share/pcp/lib:/usr/libexec/pcp/bin:$PATH

# script to watch health of pmcd
ADD check-pmcd-status.sh /usr/local/bin/check-pmcd-status.sh
##################




RUN echo -e "\n\nalias oca='KUBECONFIG=/tmp/admin.kubeconfig oc '" >> /root/.bashrc
RUN echo "alias oadma='KUBECONFIG=/tmp/admin.kubeconfig oadm '" >> /root/.bashrc

# /usr/bin/oc workaround
# python-openshift-tools-monitoring-openshift depends on /usr/bin/oc
# since origin-clients and atomic-openshift-clients provide the binary
# for Origin/OpenShift respectively. yum isn't happy that a package named 'openshift'
# used to provide /usr/bin/oc, and 'openshift' has been replaced by
# 'atomic-openshift', but 'atomic-openshift' doesn't provide /usr/bin/oc.
# So just install atomic-openshift-clients before python-openshift-tools-monitoring-openshift
# until the yum repo is cleared of the older packages.
RUN yum-install-check.sh -y atomic-openshift-clients && yum clean metadata


# Add google-cloud-sdk repo
RUN echo $'[google-cloud-sdk]\n\
name=Google Cloud SDK\n\
baseurl=https://packages.cloud.google.com/yum/repos/cloud-sdk-el7-x86_64\n\
enabled=1\n\
gpgcheck=1\n\
repo_gpgcheck=1\n\
gpgkey=https://packages.cloud.google.com/yum/doc/yum-key.gpg\n\
       https://packages.cloud.google.com/yum/doc/rpm-package-key.gpg' > /etc/yum.repos.d/google-cloud-sdk.repo

RUN yum clean metadata && \
    yum-install-check.sh -y python2-pip pcp pcp-conf pcp-testsuite \
        python-requests pyOpenSSL \
        python-openshift-tools \
        python-openshift-tools-monitoring-pcp \
        python-openshift-tools-monitoring-docker \
        python-openshift-tools-monitoring-zagg \
        python-openshift-tools-monitoring-openshift \
        python-openshift-tools-ansible \
        python-openshift-tools-web \
        openshift-tools-scripts-cloud-aws \
        openshift-tools-scripts-cloud-gcp \
        openshift-tools-scripts-monitoring-pcp \
        openshift-tools-scripts-monitoring-docker \
        openshift-tools-scripts-monitoring-aws \
        openshift-tools-scripts-monitoring-gcp \
        openshift-tools-scripts-monitoring-openshift \
        openshift-tools-scripts-monitoring-autoheal \
        pcp-manager pcp-webapi python-pcp \
        python-httplib2 \
        python2-pyasn1 python2-pyasn1-modules python2-rsa \
        openvswitch \
        python-configobj \
        python2-psutil \
        pylint \
        tito \
        python-devel \
        libyaml-devel \
        oso-simplesamlphp \
        python2-ruamel-yaml \
        python-pygithub \
        rpm-sign \
        createrepo \
        python2-boto3 \
        python-lxml \
        rkhunter \
        docker-python && \
<<<<<<< HEAD
    yum-install-check.sh -y google-cloud-sdk python2-uritemplates python2-google-api-client python2-oauth2client --disablerepo="rhel-server-releases-optional" && \
=======
    yum-install-check.sh -y google-cloud-sdk python2-uritemplate python2-google-api-client python2-oauth2client --disablerepo="rhel-server-releases-optional" --enablerepo="google-cloud-sdk" && \
>>>>>>> 84a49efc
    yum clean all

ADD urllib3-connectionpool-patch /root/
RUN yum-install-check.sh -y patch && yum clean all && cd /usr/lib/python2.7/site-packages/ && patch -p1 < /root/urllib3-connectionpool-patch

# make mount points for security update count check, and make a circular symlink because yum is dumb about its root
RUN mkdir -p /host \
             /var/local/hostpkg/etc/rhsm/ca \
             /var/local/hostpkg/etc/rpm \
             /var/local/hostpkg/etc/pki/entitlement \
             /var/local/hostpkg/etc/pki/rpm-gpg \
             /var/local/hostpkg/var/local \
             /var/local/hostpkg/var/cache/yum \
             /var/local/hostpkg/var/lib/yum && \
    ln -s /var/local/hostpkg /var/local/hostpkg/var/local/hostpkg

# Make mount points for rkhunter files, and configure rkhunter to work with this structure
RUN mkdir -p /var/local/rkhunter_chroot \
             /var/local/rkhunter_tmp \
             /var/local/rkhunter_tmp/rkhunter \
             /var/local/rkhunter_tmp/rkhunter/bin \
             /var/local/rkhunter_tmp/rkhunter/db \
             /var/local/rkhunter_tmp/rkhunter/etc \
             /var/local/rkhunter_tmp/rkhunter/scripts && \
    sed -i 's/\/var\/log\/rkhunter\/rkhunter.log/\/var\/local\/rkhunter_tmp\/rkhunter\/rkhunter.log/' /etc/logrotate.d/rkhunter && \
    sed -r -e 's%^(SCRIPTDIR)=.*%\1=/tmp/rkhunter/scripts%; s%^(LOGFILE)=.*%\1=/tmp/rkhunter/rkhunter.log%' /etc/rkhunter.conf > /var/local/rkhunter_tmp/rkhunter/etc/rkhunter.conf

# Install python-hawkular-client
RUN yum-install-check.sh -y python-hawkular-client && yum clean all

# Ansible startup configuration playbook
ADD root /root

# FIXME: These are vendor libs that need to be packaged and installed via RPM.
ADD vendor/prometheus_client /usr/lib/python2.7/site-packages/prometheus_client/

# Create ops-runner.log file with proper permissions
RUN touch /var/log/ops-runner.log && chmod 664 /var/log/ops-runner.log

# Setup the AWS credentials file so that we can populate it on startup.
RUN mkdir -p /root/.aws && \
    touch /root/.aws/credentials && \
    chmod g+rw /root/.aws/credentials

# Add container-build-env-fingerprint
ADD container-build-env-fingerprint.output /etc/oso-container-build-env-fingerprint

# Add the start script and tell the container to run it by default
ADD start.sh /usr/local/bin/
CMD /usr/local/bin/start.sh<|MERGE_RESOLUTION|>--- conflicted
+++ resolved
@@ -98,11 +98,7 @@
         python-lxml \
         rkhunter \
         docker-python && \
-<<<<<<< HEAD
-    yum-install-check.sh -y google-cloud-sdk python2-uritemplates python2-google-api-client python2-oauth2client --disablerepo="rhel-server-releases-optional" && \
-=======
     yum-install-check.sh -y google-cloud-sdk python2-uritemplate python2-google-api-client python2-oauth2client --disablerepo="rhel-server-releases-optional" --enablerepo="google-cloud-sdk" && \
->>>>>>> 84a49efc
     yum clean all
 
 ADD urllib3-connectionpool-patch /root/

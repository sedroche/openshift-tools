#!/usr/bin/env python
#     ___ ___ _  _ ___ ___    _ _____ ___ ___
#    / __| __| \| | __| _ \  /_\_   _| __|   \
#   | (_ | _|| .` | _||   / / _ \| | | _|| |) |
#    \___|___|_|\_|___|_|_\/_/_\_\_|_|___|___/_ _____
#   |   \ / _ \  | \| |/ _ \_   _| | __|   \_ _|_   _|
#   | |) | (_) | | .` | (_) || |   | _|| |) | |  | |
#   |___/ \___/  |_|\_|\___/ |_|   |___|___/___| |_|

'''
module for managing yaml files
'''

import os
import re
import copy

import json
import yaml
# This is here because of a bug that causes yaml
# to incorrectly handle timezone info on timestamps
def timestamp_constructor(_, node):
    ''' return timestamps as strings'''
    return str(node.value)
yaml.add_constructor(u'tag:yaml.org,2002:timestamp', timestamp_constructor)


class YeditException(Exception):
    ''' Exception class for Yedit '''
    pass

class Yedit(object):
    ''' Class to modify yaml files '''
    re_valid_key = r"(((\[-?\d+\])|([0-9a-zA-Z-./_]+)).?)+$"
    re_key = r"(?:\[(-?\d+)\])|([0-9a-zA-Z-./_]+)"

    def __init__(self, filename=None, content=None, content_type='yaml'):
        self.content = content
        self.filename = filename
        self.__yaml_dict = content
        self.content_type = content_type
        if self.filename and not self.content:
            if not self.load(content_type=self.content_type):
                self.__yaml_dict = {}


    @property
    def yaml_dict(self):
        ''' getter method for yaml_dict '''
        return self.__yaml_dict

    @yaml_dict.setter
    def yaml_dict(self, value):
        ''' setter method for yaml_dict '''
        self.__yaml_dict = value

    @staticmethod
    def remove_entry(data, key):
        ''' remove data at location key '''
        if not (key and re.match(Yedit.re_valid_key, key) and isinstance(data, (list, dict))):
            return None

        key_indexes = re.findall(Yedit.re_key, key)
        for arr_ind, dict_key in key_indexes[:-1]:
            if dict_key and isinstance(data, dict):
                data = data.get(dict_key, None)
            elif arr_ind and isinstance(data, list) and int(arr_ind) <= len(data) - 1:
                data = data[int(arr_ind)]
            else:
                return None

        # process last index for remove
        # expected list entry
        if key_indexes[-1][0]:
            if isinstance(data, list) and int(key_indexes[-1][0]) <= len(data) - 1:
                del data[int(key_indexes[-1][0])]
                return True

        # expected dict entry
        elif key_indexes[-1][1]:
            if isinstance(data, dict):
                del data[key_indexes[-1][1]]
                return True

    @staticmethod
    def add_entry(data, key, item=None):
        ''' Get an item from a dictionary with key notation a.b.c
            d = {'a': {'b': 'c'}}}
            key = a.b
            return c
        '''
        if not (key and re.match(Yedit.re_valid_key, key) and isinstance(data, (list, dict))):
            return None

        curr_data = copy.deepcopy(data)

        key_indexes = re.findall(Yedit.re_key, key)
        for arr_ind, dict_key in key_indexes[:-1]:
            if dict_key:
                if isinstance(curr_data, dict) and curr_data.has_key(dict_key) and curr_data[dict_key]:
                    curr_data = curr_data[dict_key]
                    continue

                elif not isinstance(curr_data, dict):
                    return None

                curr_data[dict_key] = {}
                curr_data = curr_data[dict_key]

            elif arr_ind and isinstance(curr_data, list) and int(arr_ind) <= len(curr_data) - 1:
                curr_data = curr_data[int(arr_ind)]
            else:
                return None

        # process last index for add
        # expected list entry
        if key_indexes[-1][0] and isinstance(curr_data, list) and int(key_indexes[-1][0]) <= len(curr_data) - 1:
            curr_data[int(key_indexes[-1][0])] = item

        # expected dict entry
        elif key_indexes[-1][1] and isinstance(curr_data, dict):
            curr_data[key_indexes[-1][1]] = item


        data = curr_data
        return data

    @staticmethod
    def get_entry(data, key):
        ''' Get an item from a dictionary with key notation a.b.c
            d = {'a': {'b': 'c'}}}
            key = a.b
            return c
        '''
        if not (key and re.match(Yedit.re_valid_key, key) and isinstance(data, (list, dict))):
            return None

        key_indexes = re.findall(Yedit.re_key, key)
        for arr_ind, dict_key in key_indexes:
            if dict_key and isinstance(data, dict):
                data = data.get(dict_key, None)
            elif arr_ind and isinstance(data, list) and int(arr_ind) <= len(data) - 1:
                data = data[int(arr_ind)]
            else:
                return None

        return data

    def write(self):
        ''' write to file '''
        if not self.filename:
            raise YeditException('Please specify a filename.')


        tmp_filename = self.filename + '.tmp'
        try:
            with open(tmp_filename, 'w') as yfd:
                yml_dump = yaml.safe_dump(self.yaml_dict, default_flow_style=False)
                for line in yml_dump.split('\n'):
                    if '{{' in line and '}}' in line:
                        yfd.write(line.replace("'{{", '"{{').replace("}}'", '}}"') + '\n')
                    else:
                        yfd.write(line + '\n')
        except Exception as err:
            raise YeditException(err.message)

        os.rename(tmp_filename, self.filename)

    def read(self):
        ''' write to file '''
        # check if it exists
        if not self.file_exists():
            return None

        contents = None
        with open(self.filename) as yfd:
            contents = yfd.read()

        return contents

    def file_exists(self):
        ''' return whether file exists '''
        if os.path.exists(self.filename):
            return True

        return False

    def load(self, content_type='yaml'):
        ''' return yaml file '''
        contents = self.read()

        if not contents:
            return None

        # check if it is yaml
        try:
            if content_type == 'yaml':
                self.yaml_dict = yaml.load(contents)
            elif content_type == 'json':
                self.yaml_dict = json.loads(contents)
        except yaml.YAMLError as _:
            # Error loading yaml or json
            return None

        return self.yaml_dict

    def get(self, key):
        ''' get a specified key'''
        try:
            entry = Yedit.get_entry(self.yaml_dict, key)
        except KeyError as _:
            entry = None

        return entry

    def delete(self, path):
        ''' remove path from a dict'''
        try:
            entry = Yedit.get_entry(self.yaml_dict, path)
        except KeyError as _:
            entry = None

        if entry == None:
            return  (False, self.yaml_dict)

        result = Yedit.remove_entry(self.yaml_dict, path)
        if not result:
            return (False, self.yaml_dict)

        return (True, self.yaml_dict)

    def exists(self, path, value):
        ''' check if value exists at path'''
        try:
            entry = Yedit.get_entry(self.yaml_dict, path)
        except KeyError as _:
            entry = None

        if isinstance(entry, list):
            if value in entry:
                return True
            return False

        elif isinstance(entry, dict):
            if isinstance(value, dict):
                rval = False
                for key, val  in value.items():
                    if  entry[key] != val:
                        rval = False
                        break
                else:
                    rval = True
                return rval

            return value in entry

        return entry == value

    def update(self, path, value, index=None, curr_value=None):
        ''' put path, value into a dict '''
        try:
            entry = Yedit.get_entry(self.yaml_dict, path)
        except KeyError as _:
            entry = None

        if isinstance(entry, dict):
            #pylint: disable=no-member,maybe-no-member
            entry.update(value)
            return (True, self.yaml_dict)

        elif isinstance(entry, list):
            #pylint: disable=no-member,maybe-no-member
            ind = None
            if curr_value:
                ind = None
                try:
                    ind = entry.index(curr_value)
                except ValueError:
                    return (False, self.yaml_dict)

            elif index:
                ind = index

            else:
                entry.append(value)
                return (True, self.yaml_dict)

            if ind and entry[ind] != value:
                entry[ind] = value
                return (True, self.yaml_dict)

        return (False, self.yaml_dict)

    def put(self, path, value):
        ''' put path, value into a dict '''
        try:
            entry = Yedit.get_entry(self.yaml_dict, path)
        except KeyError as _:
            entry = None

        if entry == value:
            return (False, self.yaml_dict)

        result = Yedit.add_entry(self.yaml_dict, path, value)
        if not result:
            return (False, self.yaml_dict)

        return (True, self.yaml_dict)

    def create(self, path, value):
        ''' create a yaml file '''
        if not self.file_exists():
            result = Yedit.add_entry(self.yaml_dict, path, value)
            if result:
                return (True, self.yaml_dict)

        return (False, self.yaml_dict)

def get_curr_value(invalue, val_type):
    '''return the current value'''
    if not invalue:
        return None

    curr_value = None
    if val_type == 'yaml':
        curr_value = yaml.load(invalue)
    elif val_type == 'json':
        curr_value = json.loads(invalue)

    return curr_value

# pylint: disable=too-many-branches
def main():
    '''
    ansible oc module for secrets
    '''

    module = AnsibleModule(
        argument_spec=dict(
            state=dict(default='present', type='str',
                       choices=['present', 'absent', 'list']),
            debug=dict(default=False, type='bool'),
            src=dict(default=None, required=True, type='str'),
            content=dict(default=None),
            content_type=dict(default='dict', choices=['dict', 'str']),
            key=dict(default=None, type='str'),
            value=dict(),
            update=dict(default=False, type='bool'),
            index=dict(default=None, type='int'),
            curr_value=dict(default=None, type='str'),
            curr_value_format=dict(default='yaml', choices=['yaml', 'json'], type='str'),
        ),
        mutually_exclusive=[["curr_value", "index"], ["content", "value"]],

        supports_check_mode=True,
    )
    state = module.params['state']

    yamlfile = Yedit(module.params['src'])

    rval = yamlfile.load()
    if not rval and state != 'present':
        module.fail_json(msg='Error opening file [%s].  Verify that the' + \
                             ' file exists, that it is has correct permissions, and is valid yaml.')

    if state == 'list':
        if module.params['key']:
            rval = yamlfile.get(module.params['key'])
        module.exit_json(changed=False, results=rval, state="list")

    elif state == 'absent':
        rval = yamlfile.delete(module.params['key'])
        module.exit_json(changed=rval[0], results=rval[1], state="absent")

    elif state == 'present' and module.params['value']:

        value = module.params['value']

        if rval:
            if module.params['update']:
                curr_value = get_curr_value(module.params['curr_value'], module.params['curr_value_format'])
                rval = yamlfile.update(module.params['key'], value, index=module.params['index'], curr_value=curr_value)
            else:
                rval = yamlfile.put(module.params['key'], value)

            if rval[0]:
                yamlfile.write()
            module.exit_json(changed=rval[0], results=rval[1], state="present")

<<<<<<< HEAD
        if not module.params['content']:
            rval = yamlfile.put(module.params['key'], value)
        else:
            rval = yamlfile.load()
        yamlfile.write()
=======
        rval = yamlfile.put(module.params['key'], value)
        rval = yamlfile.write()
        module.exit_json(changed=rval[0], results=rval[1], state="present")

    elif state == 'present' and module.params['content'] != None:
        content = None
        if module.params['content_type'] == 'dict':
            content = module.params['content']
        elif module.params['content_type'] == 'str':
            content = yaml.load(module.params['content'])
>>>>>>> e7bfd9f3

        if yamlfile.yaml_dict == content:
            module.exit_json(changed=False, results=yamlfile.yaml_dict, state="present")

        yamlfile.yaml_dict = content
        rval = yamlfile.write()
        module.exit_json(changed=rval[0], results=rval[1], state="present")

    module.exit_json(failed=True,
                     changed=False,
                     results='Unknown state passed. %s' % state,
                     state="unknown")

# If running unit tests, please uncomment this block
####
#if __name__ == '__main__':
    #from ansible.module_utils.basic import *
    #main()
####


# pylint: disable=redefined-builtin, unused-wildcard-import, wildcard-import, locally-disabled
# import module snippets.  This are required
# IF RUNNING UNIT TESTS, COMMENT OUT THIS SECTION
####
from ansible.module_utils.basic import *

main()
####<|MERGE_RESOLUTION|>--- conflicted
+++ resolved
@@ -86,43 +86,39 @@
     def add_entry(data, key, item=None):
         ''' Get an item from a dictionary with key notation a.b.c
             d = {'a': {'b': 'c'}}}
-            key = a.b
+            key = a#b
             return c
         '''
         if not (key and re.match(Yedit.re_valid_key, key) and isinstance(data, (list, dict))):
             return None
 
-        curr_data = copy.deepcopy(data)
-
         key_indexes = re.findall(Yedit.re_key, key)
         for arr_ind, dict_key in key_indexes[:-1]:
             if dict_key:
-                if isinstance(curr_data, dict) and curr_data.has_key(dict_key) and curr_data[dict_key]:
-                    curr_data = curr_data[dict_key]
+                if isinstance(data, dict) and data.has_key(dict_key) and data[dict_key]:
+                    data = data[dict_key]
                     continue
 
-                elif not isinstance(curr_data, dict):
+                elif data and not isinstance(data, dict):
                     return None
 
-                curr_data[dict_key] = {}
-                curr_data = curr_data[dict_key]
-
-            elif arr_ind and isinstance(curr_data, list) and int(arr_ind) <= len(curr_data) - 1:
-                curr_data = curr_data[int(arr_ind)]
+                data[dict_key] = {}
+                data = data[dict_key]
+
+            elif arr_ind and isinstance(data, list) and int(arr_ind) <= len(data) - 1:
+                data = data[int(arr_ind)]
             else:
                 return None
 
         # process last index for add
         # expected list entry
-        if key_indexes[-1][0] and isinstance(curr_data, list) and int(key_indexes[-1][0]) <= len(curr_data) - 1:
-            curr_data[int(key_indexes[-1][0])] = item
+        if key_indexes[-1][0] and isinstance(data, list) and int(key_indexes[-1][0]) <= len(data) - 1:
+            data[int(key_indexes[-1][0])] = item
 
         # expected dict entry
-        elif key_indexes[-1][1] and isinstance(curr_data, dict):
-            curr_data[key_indexes[-1][1]] = item
-
-
-        data = curr_data
+        elif key_indexes[-1][1] and isinstance(data, dict):
+            data[key_indexes[-1][1]] = item
+
         return data
 
     @staticmethod
@@ -165,6 +161,8 @@
             raise YeditException(err.message)
 
         os.rename(tmp_filename, self.filename)
+
+        return (True, self.yaml_dict)
 
     def read(self):
         ''' write to file '''
@@ -301,17 +299,22 @@
         if entry == value:
             return (False, self.yaml_dict)
 
-        result = Yedit.add_entry(self.yaml_dict, path, value)
+        tmp_copy = copy.deepcopy(self.yaml_dict)
+        result = Yedit.add_entry(tmp_copy, path, value)
         if not result:
             return (False, self.yaml_dict)
+
+        self.yaml_dict = tmp_copy
 
         return (True, self.yaml_dict)
 
     def create(self, path, value):
         ''' create a yaml file '''
         if not self.file_exists():
-            result = Yedit.add_entry(self.yaml_dict, path, value)
+            tmp_copy = copy.deepcopy(self.yaml_dict)
+            result = Yedit.add_entry(tmp_copy, path, value)
             if result:
+                self.yaml_dict = tmp_copy
                 return (True, self.yaml_dict)
 
         return (False, self.yaml_dict)
@@ -376,7 +379,7 @@
 
         value = module.params['value']
 
-        if rval:
+        if rval != None:
             if module.params['update']:
                 curr_value = get_curr_value(module.params['curr_value'], module.params['curr_value_format'])
                 rval = yamlfile.update(module.params['key'], value, index=module.params['index'], curr_value=curr_value)
@@ -387,13 +390,6 @@
                 yamlfile.write()
             module.exit_json(changed=rval[0], results=rval[1], state="present")
 
-<<<<<<< HEAD
-        if not module.params['content']:
-            rval = yamlfile.put(module.params['key'], value)
-        else:
-            rval = yamlfile.load()
-        yamlfile.write()
-=======
         rval = yamlfile.put(module.params['key'], value)
         rval = yamlfile.write()
         module.exit_json(changed=rval[0], results=rval[1], state="present")
@@ -404,7 +400,6 @@
             content = module.params['content']
         elif module.params['content_type'] == 'str':
             content = yaml.load(module.params['content'])
->>>>>>> e7bfd9f3
 
         if yamlfile.yaml_dict == content:
             module.exit_json(changed=False, results=yamlfile.yaml_dict, state="present")

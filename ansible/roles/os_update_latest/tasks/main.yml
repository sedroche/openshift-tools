--- conflicted
+++ resolved
@@ -7,8 +7,4 @@
     name:  "{{ oul_package_names }}"
     exclude: "{{ oul_exclude }}"
     state: latest
-<<<<<<< HEAD
-  when: os_update is defined
-=======
-    when: os_update
->>>>>>> 44a5dbdb
+  when: os_update is defined
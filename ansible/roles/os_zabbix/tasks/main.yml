--- conflicted
+++ resolved
@@ -273,8 +273,4 @@
     user: "{{ ozb_user }}"
     password: "{{ ozb_password }}"
   tags:
-<<<<<<< HEAD
   - sso_app
-=======
-  - sso_app
->>>>>>> bdc40436
